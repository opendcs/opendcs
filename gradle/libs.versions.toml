--- conflicted
+++ resolved
@@ -92,13 +92,9 @@
 org-jdbi3-oracle = { module = "org.jdbi:jdbi3-oracle12", version.ref = "jdbi" }
 org-jdbi3-jackson2 = { module ="org.jdbi:jdbi3-jackson2", version.ref = "jdbi" }
 org-flywaydb-flyway-core = { module = "org.flywaydb:flyway-core", version.ref = "flywaydb" }
-<<<<<<< HEAD
 io-github-hakky54 = { module = "io.github.hakky54:ayza", version.ref="ayza" }
-=======
-io-github-hakky54 = { module = "io.github.hakky54:sslcontext-kickstart", version.ref="hakky54-ssl" }
 auto-service-annotations = { module = "com.google.auto.service:auto-service-annotations", version.ref = "auto-service" }
 auto-service-processor = { module = "com.google.auto.service:auto-service", version.ref = "auto-service" }
->>>>>>> 56ac61ec
 
 # CWMS
 cwms-db-jooq = { module = "mil.army.usace.hec:cwms-db-jooq", version.ref = "cwms-db" }
