--- conflicted
+++ resolved
@@ -13,13 +13,10 @@
 glassfish-jaxb = "2.3.3"
 websocket = "1.1"
 javax-validation = "2.0.1.Final"
-<<<<<<< HEAD
 selenium = "3.141.59"
-=======
 nimbus = "9.41.1"
 jwt = "4.4.0"
 auto-service = "1.1.1"
->>>>>>> 56b9b193
 
 #Test Dependencies
 junit = "5.11.1"
@@ -49,13 +46,10 @@
 swagger-jaxrs2 = { module = "io.swagger.core.v3:swagger-jaxrs2-jakarta", version.ref = "swagger" }
 jaxb-runtime = { module = "org.glassfish.jaxb:jaxb-runtime", version.ref = "glassfish-jaxb" }
 websocket = { module = "javax.websocket:javax.websocket-api", version.ref = "websocket" }
-<<<<<<< HEAD
 selenium = { module = "org.seleniumhq.selenium:selenium-java", version.ref = "selenium" }
-=======
 nimbus = { module = "com.nimbusds:nimbus-jose-jwt", version.ref = "nimbus"}
 jwt = { module = "com.auth0:java-jwt", version.ref = "jwt"}
 auto-service = { module = "com.google.auto.service:auto-service", version.ref = "auto-service"}
->>>>>>> 56b9b193
 
 # webjars
 swagger-ui = { module = "org.webjars:swagger-ui", version.ref="swagger-ui" }
