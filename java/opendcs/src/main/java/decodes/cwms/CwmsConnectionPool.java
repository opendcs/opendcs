package decodes.cwms;

import static opendcs.util.logging.JulUtils.*;

import java.lang.management.ManagementFactory;
import java.sql.CallableStatement;
import java.sql.Connection;
import java.sql.DriverManager;
import java.sql.PreparedStatement;
import java.sql.ResultSet;
import java.sql.SQLException;
import java.sql.Types;
import java.time.Duration;
import java.util.ArrayList;
import java.util.Collections;
import java.util.HashSet;
import java.util.Set;
import java.util.TreeMap;
import java.util.concurrent.TimeUnit;
import java.util.logging.Level;
import java.util.logging.Logger;

import javax.management.JMException;
import javax.management.ObjectName;
import javax.management.openmbean.OpenDataException;
import javax.sql.DataSource;

import org.opendcs.jmx.ConnectionPoolMXBean;
import org.opendcs.jmx.WrappedConnectionMBean;
import org.opendcs.utils.sql.SqlSettings;

import decodes.db.Constants;
import decodes.sql.DbKey;
import decodes.tsdb.BadConnectException;
import decodes.tsdb.DbIoException;
import ilex.util.StringPair;
import ilex.util.TextUtil;
import opendcs.util.sql.WrappedConnection;
import oracle.ucp.jdbc.PoolDataSource;
import oracle.ucp.jdbc.PoolDataSourceFactory;
import usace.cwms.db.dao.ifc.sec.CwmsDbSec;
import usace.cwms.db.dao.util.connection.ConnectionLoginInfo;

import usace.cwms.db.dao.util.services.CwmsDbServiceLookup;

/**
 * Wrapped the CWMS Connection Pool to centralize logic and logging.
 * Additionally implements a JMX MBean for runtime diagnostics.
 * @since 2022-10-17
 */
public final class CwmsConnectionPool implements ConnectionPoolMXBean
{
    private static Logger log = Logger.getLogger(CwmsConnectionPool.class.getName());

    private static TreeMap<CwmsConnectionInfo,CwmsConnectionPool> pools = new TreeMap<>((left,right)->{
        return mapCompare(left,right);
    });

    //private HashSet<WrappedConnection> connectionsOut = new HashSet<>();
    private Set<WrappedConnection> connectionsOut = Collections.synchronizedSet(new HashSet<>());
    private CwmsConnectionInfo info = null;
	private int connectionsRequested = 0;
	private int connectionsFreed = 0;
	private int unknownConnReturned = 0;
    private int connectionsClosedDuringGet = 0;
    //private static CwmsDbConnectionPool pool = CwmsDbConnectionPool.getInstance();
    private DataSource pool;

    /**
     * Get a Pool for a given database.
     * @param info Filled out CWMS Connection Info Object. Used to lookup an existing Pool.
     * @return Connection pool instance to which connections can be retrieved from and returned.
     * @throws BadConnectException
     */
    public static CwmsConnectionPool getPoolFor(CwmsConnectionInfo info) throws BadConnectException
    {
        CwmsConnectionPool ret = pools.get(info);
        if (ret == null)
        {
            ConnectionLoginInfo loginInfo = info.getLoginInfo();
            try(Connection conn = DriverManager.getConnection(loginInfo.getUrl(), loginInfo.getUser(), loginInfo.getPassword()))
			{
                fillOutConnectionInfo(info,conn);
                ret = new CwmsConnectionPool(info);
                pools.put(info,ret);

                if (SqlSettings.TRACE_CONNECTIONS)
                {
                    final CwmsConnectionPool forHook = ret;
                    Runtime.getRuntime().addShutdownHook(new Thread() {
                        public void run() {
                            forHook.dumpStatus();
                        }
                    });
                }
            }
            catch(SQLException ex)
            {
                throw new BadConnectException("Unable to initialize pool for " + info ,ex);
            }
        }
        return ret;
    }

    /**
     * The instance connection info will have been initialized
     * The version sent to getConnectionFor may not, but it's only checked on
     * url,username
     * @param left
     * @param right
     * @return
     */
    private static int mapCompare(CwmsConnectionInfo left, CwmsConnectionInfo right) {
        ConnectionLoginInfo leftInfo = left.getLoginInfo();
        ConnectionLoginInfo rightInfo = right.getLoginInfo();
        String leftStr = leftInfo.getUrl() + "|" + leftInfo.getUser();
        String rightStr = rightInfo.getUrl() + "|" + rightInfo.getUser();
        return leftStr.compareTo(rightStr);
    }

    protected void dumpStatus() {
        System.err.println("Pool for " + this.info.toString() + " has " + connectionsOut.size() + " open Connections still");
        for(WrappedConnection c: connectionsOut)
        {
            c.dumpData();
        }
    }

    /**
     * Fill out the connection info object with the given connection and verify by calling setCtx.
     * @param info minimally filled out info (URL,username,password)
     * @param conn valid connection.
     * @throws SQLException
     */
    private static void fillOutConnectionInfo(CwmsConnectionInfo info, Connection conn) throws SQLException
    {
        try
        {
            String officeId = info.getLoginInfo().getUserOfficeId();
            info.setDbOfficeCode(officeId2code(conn, officeId));

            // MJM 2018-2/21 Force autoCommit on.
            try{ conn.setAutoCommit(true); }
            catch(SQLException ex)
            {
                log.warning("Cannot set SQL AutoCommit to true: " + ex);
            }

            String priv = getOfficePrivileges(conn, info);
            info.setDbOfficePrivilege(priv);
            setCtxDbOfficeId(conn, info);
        }
        catch(SQLException ex)
        {
            throw new SQLException("Unable to properly initialize CwmsConnectionInfo: " + info, ex);
        }
    }

    /**
     * Initializes the Pool on first open
     * @param info info object with baseline info (URL,user,password). Additional information will be added.
     * @param conn a valid open connection from the CwmsDbConnectionPool
     * @throws BadConnectException Unable to lookup baseline information or set VPD context.
     * @throws SQLException Anything wrong with configuring the UCP Pool
     */
    private CwmsConnectionPool(CwmsConnectionInfo info) throws SQLException
    {
        this.info = info;
        final String poolName =
            String.format("CwmsConnectionPool(%s/%s)",
            info.getLoginInfo().getUrl().replace("?","\\?").replace(":","-"),
            info.getLoginInfo().getUser());
        PoolDataSource ds = PoolDataSourceFactory.getPoolDataSource();
        ds.setURL(info.getLoginInfo().getUrl());
        ds.setUser(info.getLoginInfo().getUser());
        ds.setPassword(info.getLoginInfo().getPassword());
        ds.setInitialPoolSize(2);
        ds.setMinIdle(2);
        ds.setMaxPoolSize(10);
        ds.setAbandonedConnectionTimeout((int)TimeUnit.MINUTES.toSeconds(10));
        ds.setConnectionPoolName(poolName);
        ds.setMaxConnectionReuseTime(TimeUnit.HOURS.toSeconds(2));
        ds.setInactiveConnectionTimeout((int)TimeUnit.MINUTES.toSeconds(1));
        ds.setConnectionWaitDuration(Duration.ofSeconds(5));
        ds.setMaxIdleTime((int)TimeUnit.MINUTES.toSeconds(1));
        this.pool = ds; 

        try
		{            
			ManagementFactory.getPlatformMBeanServer()
							 .registerMBean(this, new ObjectName("org.opendcs:type=ConnectionPool,name=\""+poolName+"\",hashCode=" + this.hashCode()));
		}
		catch(JMException ex)
		{
            log.log(Level.WARNING,"Unable to register tracking bean.",ex);
		}
    }

    @Override
	public int getConnectionsOut()
    {
		return connectionsOut.size();
	}

	@Override
	public int getConnectionsAvailable()
    {
		return 10 - connectionsOut.size();
	}

	@Override
	public String getThreadName()
    {
		return Thread.currentThread().getName();
	}

	@Override
	public int getGetConnCalled()
    {
		return this.connectionsRequested;
	}

	@Override
	public int getFreeConnCalled()
    {
		return this.connectionsFreed;
	}

	@Override
	public int getUnknownReturned()
    {
		return this.unknownConnReturned;
	}

    @Override
    public int getConnectionsClosedDuringGet()
    {
        return this.connectionsClosedDuringGet;
    }

    /**
     * Builds a list for JConsole to render information.
     */
	@Override
	public synchronized WrappedConnectionMBean[] getConnectionsList() throws OpenDataException
    {
		return this.connectionsOut.toArray(new WrappedConnection[0]);
    }

    /**
     * Retrieve a valid connection from the pool.
     *
     * Callers can either call Connection::close on the returned connection or This pool's returnConnection.
     * The effect is the same.
     *
     * @return a valid, through Wrapped for tracking connection
     * @throws SQLException if auto commit can't be set or the Session context can be set, or no connections available.
     */
    public synchronized Connection getConnection() throws SQLException
    {
        connectionsRequested++;
        for(int i = 0; i < 3; i++)
        {
            Connection conn = null;
            try
            {
                conn = pool.getConnection();
                conn.setAutoCommit(true);
                setCtxDbOfficeId(conn, info);
                final WrappedConnection wc = new WrappedConnection(conn,(c)->{
                    this.returnConnection(c);
                },SqlSettings.TRACE_CONNECTIONS);
                connectionsOut.add(wc);
                return wc;
            }
            catch(SQLException ex)
            {
                if (isTimeoutError(ex))
                {
                    connectionsClosedDuringGet++;
                    if (conn != null) {
                        conn.close();
                        conn = null;
                    }
                }
                else if (isFullPoolError(ex))
                {
                    // we don't care if interrupted or just done.
                    try{Thread.sleep(500);} catch( InterruptedException iex) {}
                }
                else
                {
                    throw ex;
                }
            }
        }
        throw new SQLException("No connections available after 3 attempts.");
    }

    private boolean isFullPoolError(SQLException ex) {
        if( ex.getCause() != null && ex.getCause() instanceof oracle.ucp.NoAvailableConnectionsException)
        {
            return true;
        }
        else
        {
            return false;
        }
    }

    private boolean isTimeoutError(SQLException ex)
    {
        if( ex.getErrorCode() == 2399)
        {
            return true;
        }
        else if( ex.getCause() instanceof SQLException)
        {
            return isTimeoutError((SQLException)ex.getCause());
        }
		return false;
	}

	/**
     * Frees a connection for later use.
     *
     * If given a connection this pool doesn't track no error is returned but a counter is incremented.
     * @param conn A connection from this pool.
     * @throws SQLException Unable to close/return the connection.
     */
    public synchronized void returnConnection(Connection conn) throws SQLException
    {
        if (connectionsOut.contains(conn))
        {
            // the lambda handler above handles the count
            connectionsFreed++;
            Connection rc = ((WrappedConnection)conn).getRealConnection();
            rc.close();
<<<<<<< HEAD
            connectionsOut.remove(conn);
=======
            //CwmsDbConnectionPool.close(rc);
>>>>>>> f45b29bd
        }
        else
        {
            log.warning("Unknown connection returned to my pool.");
            unknownConnReturned++;
            if (SqlSettings.TRACE_CONNECTIONS && !(conn instanceof WrappedConnection))
            {            
                log.warning("Connection is from");
                logStackTrace(log,Level.WARNING,Thread.currentThread().getStackTrace(),BEFORE_CUR_THREAD_STACK_CALL+1);
            }
            else if (SqlSettings.TRACE_CONNECTIONS)
            {
                final WrappedConnection wc = (WrappedConnection)conn;
                log.warning(() -> "Connection opened from: " + String.join(System.lineSeparator(), wc.getOpenStackTrace()));
                log.warning(() -> "Connection closed at: " + String.join(System.lineSeparator(), wc.getClosedStackTrace()));
            }
        }
    }


    /**
     * Get the max privilege set set the context for.
     * @param conn valid open connection
     * @param user username we are looking for
     * @param dbOfficeId User CWMS Office
     * @return The privilege name.
     * @throws SQLException if unable to retrieve the privilege list.
     */
    private static String getOfficePrivileges(Connection conn, CwmsConnectionInfo info) throws SQLException
	{
		String ret = null;
		try
		{
			ArrayList<StringPair>officePrivileges = determinePrivilegedOfficeIds(conn);
			// MJM 2018-12-05 now determine the highest privilege level that this user has in
			// the specified office ID:
			log.finest("Office Privileges for user '" + info.getLoginInfo().getUser() + "'");
			for(StringPair op : officePrivileges)
			{
				if (op == null)
				{
					log.finest("Skipping null privilege string pair!");
					continue;
				}
				if (op.first == null)
				{
					log.finest("Skipping null op.first privilege string pair!");
					continue;
				}
				if (op.second == null)
				{
					log.finest("Skipping null op.first privilege string pair!");
					continue;
				}
				log.finest("Privilege: " + op.first + ":" + op.second);

				String priv = op.second.toLowerCase();
				if (TextUtil.strEqualIgnoreCase(op.first, info.getLoginInfo().getUserOfficeId()) && priv.startsWith("ccp"))
				{
					if (priv.contains("mgr"))
					{
						ret = op.second;
						break;
					}
					else if (priv.contains("proc"))
					{
						if (ret == null || !ret.toLowerCase().contains("mgr"))
							ret = op.second;
					}
					else if (ret == null)
						ret = op.second;
				}
			}
			return ret;
		}
		catch (SQLException ex)
		{
            String msg = "Cannot determine privileged office IDs: ";
			throw new SQLException(msg,ex);
		}

    }

	/**
	 * Fills in the internal list of privileged office IDs.
	 * @return array of string pairs: officeId,Privilege for that office
	 * @throws SQLException
	 */
	private static ArrayList<StringPair> determinePrivilegedOfficeIds(Connection conn) throws SQLException
    {
        CwmsDbSec dbSec = CwmsDbServiceLookup.buildCwmsDb(CwmsDbSec.class, conn);
        try(ResultSet rs = dbSec.getAssignedPrivGroups(conn, null);)
        {
            ArrayList<StringPair> ret = new ArrayList<StringPair>();

            // 4/8/13 phone call with Pete Morris - call with Null. and the columns returned are:
            // username, user_db_office_id, db_office_id, user_group_type, user_group_owner, user_group_id,
            // is_member, user_group_desc
            while(rs != null && rs.next())
            {
                String username = rs.getString(1);
                String db_office_id = rs.getString(2);
                String user_group_id = rs.getString(5);

                log.fine("privilegedOfficeId: username='" + username + "' "
                    + "db_office_id='" + db_office_id + "' "
                    + "user_group_id='" + user_group_id + "' "
                    );

                // We look for groups "CCP Proc", "CCP Mgr", and "CCP Reviewer".
                // Ignore anything else.
                String gid = user_group_id.trim();
                if (!TextUtil.startsWithIgnoreCase(gid, "CCP"))
                    continue;

                // See if we have an existing privilege for this office ID.
                int existingIdx = 0;
                String existingPriv = null;
                for(; existingIdx < ret.size(); existingIdx++)
                {
                    StringPair sp = ret.get(existingIdx);
                    if (sp.first.equalsIgnoreCase(db_office_id))
                    {
                        existingPriv = sp.second;
                        break;
                    }
                }
                // If we do have an existing privilege, determine whether to keep this
                // one or the existing one (keep the one with more privilege).
                if (existingPriv != null)
                {
                    if (existingPriv.toUpperCase().contains("MGR"))
                        continue; // We are already manager in this office. Discard this item.
                    else if (gid.toUpperCase().contains("MGR"))
                    {
                        // This item is MGR, replace existing one.
                        ret.get(existingIdx).second = gid;
                        continue;
                    }
                    else if (gid.toUpperCase().contains("PROC"))
                    {
                        // This is for PROC, existing must be PROC or Reviewer. Replace.
                        ret.get(existingIdx).second = gid;
                        continue;
                    }
                }
                else // this item is first privilege seen for this office.
                    ret.add(new StringPair(db_office_id, gid));
            }
            return ret;
        }
        catch(SQLException ex)
        {
            throw new SQLException("Unable to retrieve assigned privilege group for connected user.",ex);
        }
    }

    /**
	 * Converts a CWMS String Office ID to the numeric office Code.
	 * @param con the Connection
	 * @param officeId the String office ID
	 * @return the office code as a DbKey or Constants.undefinedId if no match.
	 */
	private static DbKey officeId2code(Connection con, String officeId) throws SQLException
	{
		String q = "select cwms_util.get_office_code(?) from dual";
		try(PreparedStatement stmt = con.prepareStatement(q);)
		{
			stmt.setString(1, officeId);
			log.finest(q);
			try(ResultSet rs = stmt.executeQuery();)
			{
				if(rs.next())
				{
					return DbKey.createDbKey(rs, 1);
				}
				else
				{
					log.warning("Error getting office code for id " + officeId);
					return Constants.undefinedId;
				}
			}
		}
        catch(SQLException ex)
        {
            throw new SQLException("Unable to find office_code for " + officeId,ex);
        }
	}

    /**
	 * Reset the VPD context variable with user specified office Id
	 * @throws DbIoException
	 */
	public static void setCtxDbOfficeId(Connection conn, CwmsConnectionInfo info)
        throws SQLException
    {
        final String dbOfficeId = info.getLoginInfo().getUserOfficeId();
        final String dbOfficePrivilege = info.getDbOfficePrivilege();
        final DbKey dbOfficeCode = info.getDbOfficeCode();
        try(
            PreparedStatement storeProcStmt = conn.prepareStatement(
                                         /* office code, priv, levelofficeId ) */
                "begin cwms_ccp_vpd.set_ccp_session_ctx(:1, :2, :3 ); end;");
            CallableStatement testStmt = conn.prepareCall(
                "{ ? = call cwms_ccp_vpd.get_pred_session_office_code_v(?, ?) }");
        )
        {
            int privLevel =
                dbOfficeId == null ? 0 :
                dbOfficePrivilege.toUpperCase().contains("MGR") ? 1 :
                dbOfficePrivilege.toUpperCase().contains("PROC") ? 2 : 3;

            storeProcStmt.setInt(1, (int)dbOfficeCode.getValue());
            storeProcStmt.setInt(2, privLevel);
            storeProcStmt.setString(3, dbOfficeId);
            storeProcStmt.execute();

            testStmt.registerOutParameter(1, Types.VARCHAR);
            testStmt.setString(2, "CC");
            testStmt.setString(3, "PLATFORMCONFIG");
            testStmt.execute();
        }
        catch(SQLException ex)
        {
            throw new SQLException("Unable to set Session context with Info="+info,ex);
        }
    }
}<|MERGE_RESOLUTION|>--- conflicted
+++ resolved
@@ -336,11 +336,7 @@
             connectionsFreed++;
             Connection rc = ((WrappedConnection)conn).getRealConnection();
             rc.close();
-<<<<<<< HEAD
-            connectionsOut.remove(conn);
-=======
             //CwmsDbConnectionPool.close(rc);
->>>>>>> f45b29bd
         }
         else
         {
