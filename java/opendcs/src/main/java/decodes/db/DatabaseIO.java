/*
*  $Id$
*/
package decodes.db;

import java.util.*;

import javax.xml.parsers.ParserConfigurationException;

import opendcs.dai.LoadingAppDAI;
import opendcs.dai.PlatformStatusDAI;
import opendcs.dai.ScheduleEntryDAI;

import org.opendcs.authentication.AuthSourceService;
import org.opendcs.database.SimpleDataSource;
import org.opendcs.spi.authentication.AuthSource;
import org.xml.sax.SAXException;

<<<<<<< HEAD
import ilex.util.AuthException;
import ilex.util.Counter;
=======
>>>>>>> be5a26df
import decodes.sql.DbKey;
import decodes.sql.DecodesDatabaseVersion;
import decodes.sql.SqlDatabaseIO;
import decodes.util.DecodesSettings;
import decodes.util.ResourceFactory;
import decodes.xml.XmlDatabaseIO;

/**
This is the base class for both XmlDatabaseIO and SqlDatabaseIO.
It defines the interface for the (heavy) objects that implement all
of the IO methods for reading/writing the DECODES database.
*/
public abstract class DatabaseIO
{

	protected final javax.sql.DataSource dataSource;
	protected final DecodesSettings settings;

	public DatabaseIO(javax.sql.DataSource dataSource, DecodesSettings settings) throws DatabaseException
	{
		this.dataSource = dataSource;
		this.settings = settings;
	}

	/**
	  Creates a concrete IO class as specified by type and location
	  arguments.
	  @param type The database type.
	  @param location Interpration varies depending on type.
	  @return the DatabaseIO object
	  @throws DatabaseException if type unrecognized or location is invalid.
	  @deprecated DatabaseService should be used to create database instances
	*/
	@Deprecated
	public static final DatabaseIO makeDatabaseIO(int type, String location) throws DatabaseException
	{
		return null;
	}

	/**
	 
	 * @param settings
	 * @return
	 * @throws DatabaseException
	 * @deprecated DatabaseService should be used to create database instances
	 */
	@Deprecated
	public static final DatabaseIO makeDatabaseIO(DecodesSettings settings) throws DatabaseException
	{
		return makeDatabaseIO(settings, settings.editDatabaseLocation);
	}

	/**
	 * 
	 * @param settings
	 * @param locOverride
	 * @return
	 * @throws DatabaseException
	 * @deprecated DatabaseService should be used to create database instances
	 */
	@Deprecated
	public static final DatabaseIO makeDatabaseIO(DecodesSettings settings, String locOverride) throws DatabaseException
	{
		ResourceFactory.instance().initDbResources();
		
		try
<<<<<<< HEAD
=======
		{
			if (type == DecodesSettings.DB_XML)
				return new XmlDatabaseIO(location);
		}
		catch (SAXException se)
>>>>>>> be5a26df
		{
			final String location = locOverride.startsWith("jdbc:") ? locOverride : "jdbc:xml:" + locOverride;
			final int type = settings.editDatabaseTypeCode;

			AuthSource auth = AuthSourceService.getFromString(settings.DbAuthFile);
			Properties credentials = auth.getCredentials();
			SimpleDataSource dataSource = new SimpleDataSource(location, credentials);
			switch (type)
			{
				case DecodesSettings.DB_XML:  		return new XmlDatabaseIO(dataSource, settings);
				case DecodesSettings.DB_SQL:  		return new SqlDatabaseIO(dataSource, settings);
				case DecodesSettings.DB_CWMS:     	return new decodes.cwms.CwmsSqlDatabaseIO(dataSource, settings);
				case DecodesSettings.DB_OPENTSDB:	return new opendcs.opentsdb.OpenTsdbSqlDbIO(dataSource, settings);
				case DecodesSettings.DB_HDB:		return new decodes.hdb.HdbSqlDatabaseIO(dataSource, settings);
				default: throw new DatabaseException("No database defined (fix properties file)");
			}
		}
<<<<<<< HEAD
		catch (AuthException ex)
=======
		catch (ParserConfigurationException pce)
>>>>>>> be5a26df
		{
			throw new DatabaseException("Unable to authenticate against the database.", ex);
		}
<<<<<<< HEAD
		
=======

		if (type == DecodesSettings.DB_SQL)
			return new SqlDatabaseIO(location);

		if (type == DecodesSettings.DB_CWMS)
			return new decodes.cwms.CwmsSqlDatabaseIO(location);

		if (type == DecodesSettings.DB_OPENTSDB)
			return new opendcs.opentsdb.OpenTsdbSqlDbIO(location);

		if (type == DecodesSettings.DB_HDB)
			return new decodes.hdb.HdbSqlDatabaseIO(location);

		// Add other database interface types (URL) here...

		throw new DatabaseException(
			"No database defined (fix properties file)");
>>>>>>> be5a26df
	}

	//========== Identification methods ==========================

	/**
	  The identification methods are used primarily for constructing
	  error and dialog messages. DECODES modules should avoid doing
	  different processing based on the database type.
	  @return a string identifying the database type
	 */
	public abstract String getDatabaseType();   // e.g. "XML" or "SQL"

	/**
	  Returns a string identifier that specifies a particular database.
	  For example, an URL or directory name for an XML directory tree.
	  @return String representation of the database name
	*/
	public abstract String getDatabaseName();   // Depends on interface.


	//========== Finalization Methods ==========================

	/** Closes the IO interface and releases any internal resources. */
	public abstract void close( );

	//========== Collection Retrieval Methods ==================

	// These methods return collections of objects that may be only
	// partially populated. They are used to retrieve lists for populating
	// GUI menus.

	/**
	Populates the list of PlatformConfig objects defined in this database.
	Objects in this list may be only partially populated (key values
	and primary display attributes only).
	  @param pcl the list to populate
	*/
	public abstract void readConfigList(PlatformConfigList pcl)
		throws DatabaseException;

	/**
	Populates the list of DataSource objects defined in this database.
	Objects in this list may be only partially populated (key values
	and primary display attributes only).
	  @param dsl the list to populate
	*/
	public abstract void readDataSourceList(DataSourceList dsl)
		throws DatabaseException;

	/**
	Reads the set of known data-type objects in this database.
	Objects in this collection are complete.
	  @param dts the list to populate
	*/
	public abstract void readDataTypeSet(DataTypeSet dts)
		throws DatabaseException;

	/**
	  Reads a single data-type object given its numeric key.
	  @return data type or null if not found
	*/
	public DataType readDataType(DbKey id)
		throws DatabaseException
	{
		return null;
	}

	/**
	  Writes the data type set to the database.
	  @param dts the data type set
	*/
	public abstract void writeDataTypeSet( DataTypeSet dts )
		throws DatabaseException;

	/**
	Reads the list of EngineeringUnit objects defined in this database.
	Objects in this collection are complete.
	  @param eul the list to populate
	*/
	public abstract void readEngineeringUnitList(EngineeringUnitList eul)
		throws DatabaseException;

	/**
	Writes the entire collection of engineering units to the database.
	  @param eul the list to write
	*/
	public abstract void writeEngineeringUnitList(EngineeringUnitList eul)
		throws DatabaseException;

	/**
	Populates the set of known enumeration objects in this database.
	  @param el the list to populate
	*/
	public abstract void readEnumList(EnumList el)
		throws DatabaseException;

	/**
	Writes the EU list to the database.
	  @param el the list to write.
	*/
	public abstract void writeEnumList(EnumList el)
		throws DatabaseException;

	/**
	Populates the list of EquipmentModel objects defined in this database.
	Objects in this collection are complete.
	  @param eml the list to populate
	*/
	public abstract void readEquipmentModelList(EquipmentModelList eml)
		throws DatabaseException;

	/**
	Populates the list of NetworkList objects defined in this database.
	Objects in this list may be only partially populated (key values
	and primary display attributes only).
	  @param nll the list to populate
	*/
	public abstract void readNetworkListList(NetworkListList nll)
		throws DatabaseException;

	/**
	 Populates the list of NetworkList objects defined in this database.
	 Objects in this list may be only partially populated (key values
	 and primary display attributes only).
	 @param nll the list to populate
	 @param tmType the transport medium type to filter by
	 */
	public abstract void readNetworkListList(NetworkListList nll, String tmType)
			throws DatabaseException;


	/**
	Populates the list of Platform objects defined in this database.
	Objects in this list may be only partially populated (key values
	and primary display attributes only).
	  @param pl the list to populate
	*/
	public abstract void readPlatformList(PlatformList pl)
		throws DatabaseException;

	/**
	 Populates the list of Platform objects defined in this database.
	 Objects in this list may be only partially populated (key values
	 and primary display attributes only).
	 @param pl the list to populate
	 @param tmType the transport medium type to filter on
	 */
	public abstract void readPlatformList(PlatformList pl, String tmType)
			throws DatabaseException;


	/**
	Populates the list of PresentationGroup objects defined in this database.
	Objects in this list may be only partially populated (key values
	and primary display attributes only).
	  @param pgl the list to populate
	*/
	public abstract void readPresentationGroupList(PresentationGroupList pgl)
		throws DatabaseException;

	/**
	Populates the list of RoutingSpec objects defined in this database.
	Objects in this list may be only partially populated (key values
	and primary display attributes only).
	  @param rsl the list to populate
	*/
	public abstract void readRoutingSpecList(RoutingSpecList rsl)
		throws DatabaseException;

	/**
	 Retrieves the list of RoutingStatus objects defined in this database.
	 */
	public abstract List<RoutingStatus> readRoutingSpecStatus() throws DatabaseException;

	/**
	 Retrieves the list of RoutingExecStatus objects defined in this database.
	 */
	public abstract List<RoutingExecStatus> readRoutingExecStatus(DbKey scheduleEntryId) throws DatabaseException;

	/**
	Populates the list of Site objects defined in this database.
	Objects in this list may be only partially populated (key values
	and primary display attributes only).
	  @param sl the list to populate
	*/
	public abstract void readSiteList(SiteList sl)
		throws DatabaseException;

	/**
	Writes the entire set of Sites back out to the database
	  @param sl the list to write
	*/
	public void writeSiteList(SiteList sl)
		throws DatabaseException
	{
		for (Iterator i = sl.iterator(); i.hasNext(); )
		{
			Site s = (Site) i.next();
			writeSite(s);
		}
	}

	/**
	Populates the list of UnitConverter objects defined in this database.
	Objects in this list may be only partially populated (key values
	and primary display attributes only).
	  @param ucs the list to populate
	*/
	public abstract void readUnitConverterSet(UnitConverterSet ucs)
		throws DatabaseException;


	//=============== Object-level Read/Write Functions ============

	/**
	Reads site information. The passed Site object may only be partially
	populated (e.g. from a site list containing names only).
	*/
	public abstract void readSite( Site site )
		throws DatabaseException;

	/**
	Writes site information back to the database.
	*/
	public abstract void writeSite( Site site )
	throws DatabaseException;

	/**
	Deletes a site from the database.
	*/
	public abstract void deleteSite( Site site )
		throws DatabaseException;

	/**
	* Reads a complete platform from the database.
	* This uses this object's platformId member to
	* uniquely identify the record in the database.
	* <p>
	*   The resulting platform object will be populated with links to sites,
	*   platform configs, platform sensors, and transport media.
	* </p>
	  @param p the platform to read
	*/
	public abstract void readPlatform( Platform p )
		throws DatabaseException;

	/**
	* Writes a complete platform back to the database.
	* This uses this object's platformId member to
	* uniquely identify the record in the database.
	  @param p the platform to write
	*/
	public abstract void writePlatform( Platform p )
		throws DatabaseException;

	/**
	* Deletes a platform from to the database, including its transport
	* media. It's configuration is not deleted.
	  @param p the platform to delete
	*/
	public abstract void deletePlatform( Platform p )
		throws DatabaseException;

	/**
	  @return Date object representing the last modify time for this 
	  platform in the database, or null if the platform no longer exists 
	  in the database.
	  @param p the platform
	*/
	public abstract Date getPlatformLMT(Platform p)
		throws DatabaseException;

	/**
	* Reads a platform config object from the database. The passed object
	* must have either configId (for SQL) or configName (for XML) defined.
	* <p>
	*   The resulting PlatformConfig will be complete with links to
	*   config sensors, decodes scripts (and subordinate script data), and
	*   equipment model.
	* </p>
	  @param pc the PlatformConfig to read
	*/
	public abstract void readConfig( PlatformConfig pc )
		throws DatabaseException;

	/**
	* Writes a platform configuration back to the database.
	  @param cfg the PlatformConfig to write
	*/
	public abstract void writeConfig( PlatformConfig cfg )
		throws DatabaseException;

	/**
	* Deletes a platform configuration from the database.
	  @param cfg the PlatformConfig to delete
	*/
	public abstract void deleteConfig( PlatformConfig cfg )
		throws DatabaseException;

	/**
	* Read (or re-read) a single EquipmentModel from the database.
	* This uses the EquipmentModel's name (not it's ID number) to
	* uniquely identify the record in the database.
	  @param em the EquipmentModel to read
	*/
	public abstract void readEquipmentModel( EquipmentModel em )
		throws DatabaseException;

	/**
	* Write an EquipmentModel to the database.
	* This uses the EquipmentModel's name (not it's ID number) to
	* uniquely identify the record in the database.
	  @param em the EquipmentModel to write
	*/
	public abstract void writeEquipmentModel( EquipmentModel em )
		throws DatabaseException;

	/**
	  Deletes a record from the database.
	  @param em the EquipmentModel to delete
	*/
	public abstract void deleteEquipmentModel( EquipmentModel em )
		throws DatabaseException;

	/**
	  Reads the presentation group completely into memory. Prior to this
	  call only key values may have been retrieved.
	  @param pg the PresentationGroup to read
	*/
	public abstract void readPresentationGroup( PresentationGroup pg )
		throws DatabaseException;

	/**
	  Writes the presentation group back to the database, overwriting
	  any previous instance therein.
	  @param pg the PresentationGroup to write
	*/
	public abstract void writePresentationGroup( PresentationGroup pg )
		throws DatabaseException;

	/**
	  Deletes the presentation group from the database.
	  @param pg the PresentationGroup to delete
	*/
	public abstract void deletePresentationGroup( PresentationGroup pg )
		throws DatabaseException;

	/**
	  @return Date object representing the last modify time for this 
	  presentation group in the database, or null if the presentation 
	  group no longer exists in the database.
	*/
	public abstract Date getPresentationGroupLMT(PresentationGroup pg)
		throws DatabaseException;

	/**
	 * If the presentation group referenced by groupId is used by one or more routing
	 * specs, return a list of routing specs populated with only IDs and names. If groupId is not used,
	 * return an empty collection.
	 * @param groupId the ID of the presentation group to check
	 * @return List<RoutingSpec> list of routing specs populated with only IDs and names.
	 * @throws DatabaseException if an error is encountered
	 */
	public abstract List<RoutingSpec> routeSpecsUsing(long groupId)
			throws DatabaseException;

	/**
	  Reads a routing spec completely into memory.
	  Prior to this call perhaps only the key values were retrieved.
	  @param rs the RoutingSpec to read.
	*/
	public abstract void readRoutingSpec( RoutingSpec rs )
		throws DatabaseException;

	/**
	 * Returns the most recent data that the platform list was modified, this
	 * will be the time of the most-recent platform mod.
	 * @return the most recent data that the platform list was modified.
	 * @throws DatabaseException 
	 */
	public abstract Date getPlatformListLMT();

	/**
	  Writes a routing spec to the database.
	  @param rs the RoutingSpec to write
	*/
	public abstract void writeRoutingSpec( RoutingSpec rs )
		throws DatabaseException;

	/**
	  Deletes a routing spec from the database.
	  @param rs the RoutingSpec to delete
	*/
	public abstract void deleteRoutingSpec( RoutingSpec rs )
		throws DatabaseException;

	/**
	  Returns Date object representing the last modify time for this 
	  routing spec in the database, or null if the routing spec no 
	  longer exists in the database.
	*/
	public abstract Date getRoutingSpecLMT(RoutingSpec rs)
		throws DatabaseException;

	/**
	  Reads a DataSource from the database.
	  @param ds the DataSource to read
	*/
	public abstract void readDataSource( DataSource ds )
		throws DatabaseException;

	/**
	  Writes a DataSource from the database.
	  @param ds the DataSource to write
	*/
	public abstract void writeDataSource( DataSource ds )
		throws DatabaseException;

	/**
	  Deletes a DataSource from the database.
	  @param ds the DataSource to delete
	*/
	public abstract void deleteDataSource( DataSource ds )
		throws DatabaseException;

	/**
	* Reads (or re-reads) a NetworkList from the database.  This uses
	* the object's name member (not its ID) to uniquely identify the
	* record in the database.
	  @param nl the NetworkList to read
	*/
	public abstract void readNetworkList( NetworkList nl )
		throws DatabaseException;

	/**
	* Writes a NetworkList to the database.  This uses
	* the object's name member (not its ID) to uniquely identify the
	* record in the database.
	  @param nl the NetworkList to write 
	*/
	public abstract void writeNetworkList( NetworkList nl )
		throws DatabaseException;

	/**
	  Deletes a network list from the database. Does not modify the site
	  or platform records referenced by the list entries.
	  @param nl the NetworkList to delete
	*/
	public abstract void deleteNetworkList( NetworkList nl )
		throws DatabaseException;

	/**
	  @return Date object representing the last modify time for this 
	  network list in the database or null if the network list no longer 
	  exists in the database.
	*/
	public abstract Date getNetworkListLMT(NetworkList nl)
		throws DatabaseException;
	
	/**
	 * Non-cached, stand-alone method to read the list of network list 
	 * specs currently defined in the database.
	 * @return ArrayList of currently defined network list specs.
	 */
	public abstract ArrayList<NetworkListSpec> getNetlistSpecs()
		throws DatabaseException;

	/**
	  Writes the PlatformList to the database.
	  @param pl the list to write
	*/
	public abstract void writePlatformList(PlatformList pl)
		throws DatabaseException;
	public abstract boolean commitAfterSelectStatus();
	public abstract void setCommitAfterSelect(boolean status);

	public abstract PlatformConfig newPlatformConfig(PlatformConfig pc, 
		String model, String owner)
		throws DatabaseException;
	
	/** @return platform ID if match is found, null if not */
	public abstract DbKey lookupPlatformId(String mediumType, String mediumId,
		Date timeStamp)
		throws DatabaseException;
	
	/** 
	 * Find a platform ID by site name, and optionally, designator.
	 * @return matching platform ID or null if no match found.
	 */
	public abstract DbKey lookupCurrentPlatformId(SiteName sn, String designator,
		boolean useDesignator)
		throws DatabaseException;

	public abstract Site getSiteBySiteName(SiteName sn)
		throws DatabaseException;
	
	/**
	 * Factory method to make a DAO for loading applications
	 * @return the DAO
	 */
	public abstract LoadingAppDAI makeLoadingAppDAO();

	/** Factory method to make a DAO for schedule entries */
	public abstract ScheduleEntryDAI makeScheduleEntryDAO();
	
	/** Factory method to make a DAO for platform statuses */
	public abstract PlatformStatusDAI makePlatformStatusDAO();
	/**
	  @return DECODES database version may be used by some IO code to access
	  version-specific features and columns.
	*/
	public int getDecodesDatabaseVersion()
	{
		// This method is overloaded by Sql and other DB IO classes to read
		// the version number out of the database.
		return DecodesDatabaseVersion.DECODES_DB_5;
	}

	public boolean isNwis() { return false; }
}<|MERGE_RESOLUTION|>--- conflicted
+++ resolved
@@ -16,11 +16,8 @@
 import org.opendcs.spi.authentication.AuthSource;
 import org.xml.sax.SAXException;
 
-<<<<<<< HEAD
 import ilex.util.AuthException;
 import ilex.util.Counter;
-=======
->>>>>>> be5a26df
 import decodes.sql.DbKey;
 import decodes.sql.DecodesDatabaseVersion;
 import decodes.sql.SqlDatabaseIO;
@@ -87,14 +84,6 @@
 		ResourceFactory.instance().initDbResources();
 		
 		try
-<<<<<<< HEAD
-=======
-		{
-			if (type == DecodesSettings.DB_XML)
-				return new XmlDatabaseIO(location);
-		}
-		catch (SAXException se)
->>>>>>> be5a26df
 		{
 			final String location = locOverride.startsWith("jdbc:") ? locOverride : "jdbc:xml:" + locOverride;
 			final int type = settings.editDatabaseTypeCode;
@@ -112,35 +101,11 @@
 				default: throw new DatabaseException("No database defined (fix properties file)");
 			}
 		}
-<<<<<<< HEAD
 		catch (AuthException ex)
-=======
-		catch (ParserConfigurationException pce)
->>>>>>> be5a26df
 		{
 			throw new DatabaseException("Unable to authenticate against the database.", ex);
 		}
-<<<<<<< HEAD
 		
-=======
-
-		if (type == DecodesSettings.DB_SQL)
-			return new SqlDatabaseIO(location);
-
-		if (type == DecodesSettings.DB_CWMS)
-			return new decodes.cwms.CwmsSqlDatabaseIO(location);
-
-		if (type == DecodesSettings.DB_OPENTSDB)
-			return new opendcs.opentsdb.OpenTsdbSqlDbIO(location);
-
-		if (type == DecodesSettings.DB_HDB)
-			return new decodes.hdb.HdbSqlDatabaseIO(location);
-
-		// Add other database interface types (URL) here...
-
-		throw new DatabaseException(
-			"No database defined (fix properties file)");
->>>>>>> be5a26df
 	}
 
 	//========== Identification methods ==========================
