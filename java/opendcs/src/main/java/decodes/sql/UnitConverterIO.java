/*
 * $Id$
 * 
 * Open Source Software
 * 
 * $Log$
 * Revision 1.2  2015/07/17 13:03:55  mmaloney
 * Added context to improve debug/error messages.
 *
 * Revision 1.1.1.1  2014/05/19 15:28:59  mmaloney
 * OPENDCS 6.0 Initial Checkin
 *
 * Revision 1.3  2013/04/12 19:34:27  mmaloney
 * column mask on inserts required for VPD
 *
 * Revision 1.2  2013/03/21 18:27:39  mmaloney
 * DbKey Implementation
 *
 */
package decodes.sql;

import java.sql.Connection;
import java.sql.PreparedStatement;
import java.sql.ResultSet;
import java.sql.SQLException;
import java.sql.Statement;
import java.util.ArrayList;
import java.util.Iterator;

import ilex.util.Logger;
import decodes.db.DatabaseException;
import decodes.db.UnitConverterDb;
import decodes.db.UnitConverterSet;

/**
 * This class handles reading and writing the UnitConverter table
 * of the SQL database.
 */
public class UnitConverterIO extends SqlDbObjIo
{
	private String context = "";
	private String columns = "id, fromUnitsAbbr, toUnitsAbbr, algorithm, a, b, c, d, e, f";
	
	/** 
	* Constructor. 
	* @param dbio parent SqlDatabaseIO object
	*/
	public UnitConverterIO(SqlDatabaseIO dbio)
	{
		super(dbio);
	}

	/** 
	* Reads in all the UnitConverters from the SQL database. 
	* @param ucs the object to read
	*/
	public void read(UnitConverterSet ucs)
		throws DatabaseException
	{
		Logger.instance().debug1("Reading UnitConversions...");

		Statement stmt = null;
		try 
		{
			stmt = createStatement();
			String q = 
				"SELECT " + columns + " FROM UnitConverter WHERE fromUnitsAbbr != 'raw'";
			
			debug3("Executing '" + q + "'");
			
			ResultSet rs = stmt.executeQuery(q);

			while (rs != null && rs.next())
			{
				UnitConverterDb ucdb = rs2Uc(rs);
				ucs.addDbConverter(ucdb);
			}
		}
		catch (SQLException e)
		{
			throw new DatabaseException(e.toString());
		}
		finally
		{
			if (stmt != null)
				try {stmt.close();} catch(Exception ex) {}
		}
	}
	
	/**
	 * In clause should be complete a complete list of IDs, containing surrounding parens.
	 * @param inClause
	 * @return
	 */
	public ArrayList<UnitConverterDb> readUCsIn(String inClause)
		throws DatabaseException
	{
		ArrayList<UnitConverterDb> ret = new  ArrayList<UnitConverterDb>();
		Logger.instance().debug1("Reading UnitConversions in " + inClause);

		Statement stmt = null;
		try 
		{
			stmt = createStatement();
			String q = "SELECT " + columns + " FROM UnitConverter WHERE id in " + inClause;
			
			debug3("Executing '" + q + "'");
			
			ResultSet rs = stmt.executeQuery(q);

			while (rs != null && rs.next())
			{
				UnitConverterDb ucdb = rs2Uc(rs);
				ret.add(ucdb);
			}

			return ret;
		}
		catch (SQLException e)
		{
			throw new DatabaseException(e.toString());
		}
		finally
		{
			if (stmt != null)
				try {stmt.close();} catch(Exception ex) {}
		}

	}

	
	private UnitConverterDb rs2Uc(ResultSet rs)
		throws SQLException
	{
		DbKey key = DbKey.createDbKey(rs, 1);
		String from = rs.getString(2);
		String to = rs.getString(3);

		UnitConverterDb ucdb = new UnitConverterDb(from, to);
		ucdb.forceSetId(key);

		ucdb.algorithm = rs.getString(4);
		
		for (int i = 0; i < 6; ++i)
			ucdb.coefficients[i] = rs.getDouble(5 + i);
		return ucdb;
	}

	/** 
	  Writes the UnitConverters to the SQL database. 
	  @param ucs2write the object to write
	*/
	public void write(UnitConverterSet ucs2write)
		throws DatabaseException
	{
		UnitConverterSet dbUcs = new UnitConverterSet();
		read(dbUcs);
		
		String q = "";
		for(Iterator<UnitConverterDb> it = ucs2write.iteratorDb(); it.hasNext(); )
		{
			UnitConverterDb uc2write = it.next();
			if (uc2write.fromAbbr == null || uc2write.fromAbbr.trim().length() == 0
			 || uc2write.toAbbr == null || uc2write.toAbbr.trim().length() == 0)
			{
				warning("Unit Converter Set: Neither from nor to may be null: from='" 
					+ uc2write.fromAbbr + "' to='" + uc2write.toAbbr + "'");
				continue;
			}
			UnitConverterDb inDb = dbUcs.getDb(uc2write.fromAbbr, uc2write.toAbbr);
			try
			{
				if (inDb != null)
				{
					if (!inDb.equals(uc2write))
					{
						uc2write.forceSetId(inDb.getId());
						q = "update UnitConverter set "
							+ "algorithm=" + sqlString(uc2write.algorithm) + ", "
							+ "a=" + sqlOptDouble(uc2write.coefficients[0]) + ", "
							+ "b=" + sqlOptDouble(uc2write.coefficients[1]) + ", "
							+ "c=" + sqlOptDouble(uc2write.coefficients[2]) + ", "
							+ "d=" + sqlOptDouble(uc2write.coefficients[3]) + ", "
							+ "e=" + sqlOptDouble(uc2write.coefficients[4]) + ", "
							+ "f=" + sqlOptDouble(uc2write.coefficients[5])
							+ " where fromUnitsAbbr=" + sqlString(inDb.fromAbbr)
							+ " and toUnitsAbbr=" + sqlString(inDb.toAbbr);
						executeUpdate(q);
					}
					dbUcs.removeDbConverter(inDb.fromAbbr, inDb.toAbbr);
				}
				else // this is a new converter
				{
					DbKey id = getKey("UnitConverter");
					uc2write.forceSetId(id);
					q = "insert into UnitConverter("
						+ "id, fromUnitsAbbr, toUnitsAbbr, "
						+ "algorithm, a, b, c, d, e, f) values( "
						+ id + ", " + sqlString(uc2write.fromAbbr) 
						+ ", " + sqlString(uc2write.toAbbr) 
						+ ", " + sqlString(uc2write.algorithm)
						+ ", " + sqlOptDouble(uc2write.coefficients[0])
						+ ", " + sqlOptDouble(uc2write.coefficients[1])
						+ ", " + sqlOptDouble(uc2write.coefficients[2])
						+ ", " + sqlOptDouble(uc2write.coefficients[3])
						+ ", " + sqlOptDouble(uc2write.coefficients[4])
						+ ", " + sqlOptDouble(uc2write.coefficients[5])
						+ ")";
					executeUpdate(q);
				}
			}
			catch (SQLException ex) 
			{
				warning("Error in query '" + q + "': " + ex.toString());
			}
		}
		// Now anything left in the db set needs to be deleted.
		for(Iterator<UnitConverterDb> it = dbUcs.iteratorDb(); it.hasNext(); )
		{
			try
			{
				UnitConverterDb inDb = it.next();
				q = "delete from UnitConverter "
					+ " where fromUnitsAbbr=" + sqlString(inDb.fromAbbr)
					+ " and toUnitsAbbr=" + sqlString(inDb.toAbbr);
				executeUpdate(q);
			}
			catch (SQLException ex) 
			{
				warning("Error in query '" + q + "': " + ex.toString());
			}
		}
	}

	/**
	* Adds a new UnitConverterDb to the database.  The argument must
	* *not* have had its SQL database ID set.  This assigns it a new ID,
	* and then inserts it into the database.
	* @param ucdb the object to write
	*/
	public void addNew(UnitConverterDb ucdb)
		throws DatabaseException, SQLException
	{
		DbKey id = getKey("UnitConverter");
		ucdb.setId(id);
		ucdb.getDatabase().unitConverterSet.addDbConverter(ucdb);

		insert(ucdb);
	}

	/**
	* Inserts a single UnitConverterDb into the database.  The argument
	* must have already had its SQL database ID set.
	* @param ucdb the object to write
	*/
	public void insert(UnitConverterDb ucdb)
		throws DatabaseException, SQLException
	{
		DbKey id = ucdb.getId();

		String coeffStr = "";
		for (int i = 0; i < UnitConverterDb.MAX_COEFFICIENTS; ++i) {
			coeffStr += sqlOptDouble(ucdb.coefficients[i]);
			if (i < UnitConverterDb.MAX_COEFFICIENTS - 1) {
				coeffStr += ", ";
			}
		}
		
		if (ucdb.fromAbbr == null || ucdb.fromAbbr.trim().length() == 0
		 || ucdb.toAbbr == null || ucdb.toAbbr.trim().length() == 0)
		{
			warning(context 
				+ " Unit Converter -- neither from nor to may be null: from='" 
				+ ucdb.fromAbbr + "' to='" + ucdb.toAbbr + "'");
			return;
		}

		String q = "INSERT INTO " +
				"UnitConverter(ID, FROMUNITSABBR, TOUNITSABBR, ALGORITHM, A, B, C, D, E, F)" +
				" VALUES (" +
					 id + ", " +
					 sqlReqString(ucdb.fromAbbr) + ", " +
					 sqlReqString(ucdb.toAbbr) + ", " +
					 sqlReqString(ucdb.algorithm) + ", " +
					 coeffStr +
				   ")";

		executeUpdate(q);
	}

	/**
	* This deletes a single UnitConverterDb from the database, and unsets
	* the object's ID.  The argument must have had its SQL database ID
	* already set.
	* @param ucdb the object to delete
	*/
	public void delete(UnitConverterDb ucdb)
<<<<<<< HEAD
		throws SQLException
	{
		String q = "DELETE FROM UnitConverter WHERE ID = ?";

		try (Connection conn = connection();
			 PreparedStatement ps = conn.prepareStatement(q))
		{
			ps.setLong(1, ucdb.getId().getValue());
			ps.execute();
		}
=======
		throws DatabaseException, SQLException
	{
		String q = "DELETE FROM UnitConverter WHERE ID = " + ucdb.getId();
		executeUpdate(q);
>>>>>>> a9d77168
	}

	public void setContext(String context)
	{
		this.context = context;
	}
}<|MERGE_RESOLUTION|>--- conflicted
+++ resolved
@@ -295,7 +295,6 @@
 	* @param ucdb the object to delete
 	*/
 	public void delete(UnitConverterDb ucdb)
-<<<<<<< HEAD
 		throws SQLException
 	{
 		String q = "DELETE FROM UnitConverter WHERE ID = ?";
@@ -306,12 +305,6 @@
 			ps.setLong(1, ucdb.getId().getValue());
 			ps.execute();
 		}
-=======
-		throws DatabaseException, SQLException
-	{
-		String q = "DELETE FROM UnitConverter WHERE ID = " + ucdb.getId();
-		executeUpdate(q);
->>>>>>> a9d77168
 	}
 
 	public void setContext(String context)
