/*
 * Copyright 2025 OpenDCS Consortium and its Contributors
 * Licensed under the Apache License, Version 2.0 (the "License")
 * you may not use this file except in compliance with the License.
 * You may obtain a copy of the License at
 *      http://www.apache.org/licenses/LICENSE-2.0
 *
 *  Unless required by applicable law or agreed to in writing, software
 *  distributed under the License is distributed on an "AS IS" BASIS,
 *  WITHOUT WARRANTIES OR CONDITIONS OF ANY KIND, either express or implied.
 *  See the License for the specific language governing permissions and
 *  limitations under the License.
 *
 */

/*
*  $Id$
*  
*  Open Source Software
*  
*  $Log$
*  Revision 1.6  2016/02/04 18:51:01  mmaloney
*  Improved debugs.
*
*  Revision 1.5  2015/04/15 19:59:47  mmaloney
*  Fixed synchronization bugs when the same data sets are being processed by multiple
*  routing specs at the same time. Example is multiple real-time routing specs with same
*  network lists. They will all receive and decode the same data together.
*
*  Revision 1.4  2014/08/29 18:20:00  mmaloney
*  remove updateTransportId method
*
*  Revision 1.3  2014/08/22 17:23:04  mmaloney
*  6.1 Schema Mods and Initial DCP Monitor Implementation
*
*  Revision 1.2  2014/05/30 13:00:28  mmaloney
*  dev
*
*  Revision 1.1.1.1  2014/05/19 15:28:59  mmaloney
*  OPENDCS 6.0 Initial Checkin
*
*  Revision 1.17  2013/05/06 18:17:20  mmaloney
*  Bug in Platform File Name creation. DbKey is now not a number.
*
*  Revision 1.16  2013/03/21 18:27:40  mmaloney
*  DbKey Implementation
*
*/
package decodes.xml;

import decodes.db.RoutingExecStatus;
import decodes.db.RoutingStatus;
import ilex.util.Counter;
import ilex.util.FileCounter;
import ilex.util.Logger;
import ilex.xml.LoggerErrorHandler;
import ilex.xml.XmlObjectWriter;
import ilex.xml.XmlOutputStream;

import java.io.File;
import java.io.FileInputStream;
import java.io.FileOutputStream;
import java.io.FilenameFilter;
import java.io.IOException;
import java.io.InputStream;
import java.io.OutputStream;
import java.sql.SQLException;
import java.text.NumberFormat;
import java.util.ArrayList;
import java.util.Date;
import java.util.Iterator;
import java.util.List;

import javax.xml.parsers.ParserConfigurationException;

import opendcs.dai.LoadingAppDAI;
import opendcs.dai.PlatformStatusDAI;
import opendcs.dai.ScheduleEntryDAI;

<<<<<<< HEAD
import org.slf4j.LoggerFactory;
=======
import org.apache.commons.lang.NotImplementedException;
>>>>>>> be5a26df
import org.xml.sax.SAXException;

import decodes.db.Constants;
import decodes.db.DataSource;
import decodes.db.DataSourceList;
import decodes.db.DataTypeSet;
import decodes.db.Database;
import decodes.db.DatabaseException;
import decodes.db.DatabaseIO;
import decodes.db.EngineeringUnitList;
import decodes.db.EnumList;
import decodes.db.EquipmentModel;
import decodes.db.EquipmentModelList;
import decodes.db.NetworkList;
import decodes.db.NetworkListList;
import decodes.db.NetworkListSpec;
import decodes.db.Platform;
import decodes.db.PlatformConfig;
import decodes.db.PlatformConfigList;
import decodes.db.PlatformList;
import decodes.db.PlatformSensor;
import decodes.db.PresentationGroup;
import decodes.db.PresentationGroupList;
import decodes.db.RoutingSpec;
import decodes.db.RoutingSpecList;
import decodes.db.Site;
import decodes.db.SiteList;
import decodes.db.SiteName;
import decodes.db.UnitConverterSet;
import decodes.sql.DbKey;
import decodes.tsdb.xml.XmlLoadingAppDAO;
import decodes.util.DecodesSettings;
import decodes.xml.jdbc.XmlConnection;

/**
 * This class allows you to read database information from a
 * collection of XML files stored in a predefined directory hierarchy.
 */
public class XmlDatabaseIO extends DatabaseIO
{
	private static final org.slf4j.Logger log = LoggerFactory.getLogger(XmlDatabaseIO.class);
	public static final String module = "XmlDatabaseIO";
	// Directory Structure for the XML Files:
	public static final String PlatformDir = "platform";
	public static final String SiteDir = "site";
	public static final String PlatformConfigDir = "config";
	public static final String RoutingSpecDir = "routing";
	public static final String EnumDir = "enum";
	public static final String EnumListFile = "EnumList.xml";
	public static final String NetworkListDir = "netlist";
	public static final String PresentationGroupDir = "presentation";
	public static final String EUDir = "eu";
	public static final String EUListFile = "EngineeringUnitList.xml";
	public static final String DataTypeDir = "datatype";
	public static final String DataTypeEquivFile = "DataTypeEquivalenceList.xml";
	public static final String PlatformListFile = "PlatformList.xml";
	public static final String PMConfigDir = "pm";
	//public static final String TimeZoneDir = "tz";
	//public static final String TimeZoneFile = "TimeZoneList.xml";
	public static final String EquipmentDir = "equipment";
	public static final String DataSourceDir = "datasource";
	public static final String ScheduleEntryDir = "schedule";
	public static final String PlatformStatusDir = "platstat";
	public static final String LoadingAppDir = "loading-app";
	
	private static String[] subdirs = { PlatformDir, SiteDir, PlatformConfigDir,
		RoutingSpecDir, EnumDir, NetworkListDir, PresentationGroupDir, EUDir,
		DataTypeDir, EquipmentDir, DataSourceDir, ScheduleEntryDir,
		PlatformStatusDir, LoadingAppDir
	};
	
	protected boolean commitAfterSelect = false;

	/**
	 * The 'root' of the tree containing the database directories
	 */
	protected String xmldir;
	protected TopLevelParser myParser;
	protected LoggerErrorHandler errorHandler;
	protected String dtdUri;
	protected FileCounter platformIdCounter;
	protected static NumberFormat platIdFormat;
	static
	{
		platIdFormat = NumberFormat.getNumberInstance();
		platIdFormat.setMaximumIntegerDigits(5);
		platIdFormat.setMinimumIntegerDigits(5);
		platIdFormat.setGroupingUsed(false);
	}

	// Switches
	public static boolean writeDependents = true;

	/**
	 * Construct with a database directory location.
	 * @param xmldir top of hierarchy of XML database
	 * @throws SAXException if can't initialize XML parsers
	 * @throws ParserConfigurationException if can't configure XML parsers
	 */
<<<<<<< HEAD
	public XmlDatabaseIO(javax.sql.DataSource dataSource, DecodesSettings settings) throws DatabaseException
	{
		super(dataSource, settings);
		try(XmlConnection con = dataSource.getConnection().unwrap(XmlConnection.class))
		{
			this.xmldir = con.getDirectory();
		}
		catch (SQLException ex)
		{
			throw new DatabaseException("Unable to retrieve directory", ex);
		}
		log.debug("Creating XmlDatabaseIO for directory '{}'", xmldir);
		try
		{
			myParser = new TopLevelParser();
=======
	public XmlDatabaseIO( String xmldir )
		throws SAXException, ParserConfigurationException
	{
		Logger.instance().log(Logger.E_DEBUG1,
			"Creating XmlDatabaseIO for directory '" + xmldir + "'");
		this.xmldir = xmldir;
		myParser = new TopLevelParser();
>>>>>>> be5a26df

			errorHandler = new LoggerErrorHandler();
			errorHandler.stopOnWarnings(false);
			errorHandler.stopOnErrors(false);
			myParser.setErrorHandler(errorHandler);
			platformIdCounter = null;

			dtdUri = null;

			if (xmldir != null && xmldir.length() > 0)
			{
				File xmlTop = new File(xmldir);
				if (!xmlTop.isDirectory())
				{
<<<<<<< HEAD
					if (!xmlTop.mkdirs())
					{
						throw new DatabaseException(" Top directory '" + xmldir 
							+ "' does not exist and cannot be created. Check permissions and location.");
					}
				}
				for(String subdir : subdirs)
				{
					File entdir = new File(xmlTop, subdir);
					if (!entdir.isDirectory() && !entdir.mkdir())
					{
						throw new DatabaseException("Entity directory '" + entdir.getPath() 
							+ "' does not exist and cannot be created. Check permissions and location.");
					}
				}
			}
		}
	
		catch (ParserConfigurationException | SAXException ex)
		{
			throw new DatabaseException("Unable to setup SAXParser.", ex);
=======
					Logger.instance().warning(module + " Top directory '" + xmldir
						+ "' does not exist and cannot be created. Check permissions and location.");
					return;
				}
			}
			for(String subdir : subdirs)
			{
				File entdir = new File(xmlTop, subdir);
				if (!entdir.isDirectory() && !entdir.mkdir())
					Logger.instance().warning(module + " Entity directory '" + entdir.getPath()
						+ "' does not exist and cannot be created. Check permissions and location.");
			}
>>>>>>> be5a26df
		}
	}

	/**
	 * @return "XML"
	 */
	public String getDatabaseType( ) { return "XML"; }

	/**
	 * @return the top directory of the hierarchy
	 */
	public String getDatabaseName( ) { return xmldir; }

	/**
	 * @return false: XML database doesn't require login.
	 */
	public boolean requiresLogin( ) { return false; }

	/**
	 * Does nothing.
	 * @param user ignored
	 * @param passwd ignored
	 */
	public void doLogin( String user, String passwd ) {}

	/**
	 * Does nothing.
	 * @return true
	 */
	public boolean isLoggedIn( ) { return true; }

	/**
	 * Does nothing.
	*/
	public void close( )
	{
	}

	/**
	 * @return the TopLevelParser to handle the top element in the XML file.
	 */
	public TopLevelParser getParser( ) { return myParser; }


	// The following three methods are the low-level methods for creating
	// input/output streams and listing directories. The URL sub-class
	// will overload these. All other methods defined herein will then
	// work fine.

	/**
	 * Opens an input stream to read the passed file name.
	 * The root directory for the database is pre-pended.
	 * @param dir the directory
	 * @param name the file name
	 * @return @throws IOException if can't read file
	 */
	protected InputStream getInputStream( String dir, String name ) throws IOException
	{
		String fn = makePath(dir, name);
		Logger.instance().debug3("XmlDatabaseIO: Opening '" + fn + "'");
		return new FileInputStream(fn);
	}

	/**
	 * @param dir the directory
	 * @param name the file name, which may or may not end with ".xml"
	 * @return the path
	 */
	public String makePath( String dir, String name )
	{
		String fn = xmldir + File.separator + dir + File.separator + name;
		if (!fn.endsWith(".xml"))
			fn += ".xml";
		return fn;
	}


	/**
	 * Returns the last modify time for an object in this database. The
	 * read methods can use this to determine if an already-loaded copy
	 * is up-to-date.
	 * @param dir the directory
	 * @param name the file name
	 * @return msec last modify time
	 * @throws IOException if IO error.
	 */
	protected long getLastModifyTime( String dir, String name ) throws IOException
	{
		String fileName = makePath(dir, name);
		File file = new File(fileName);
		return file.lastModified();
	}

	/** Used to select XML files */
	static FilenameFilter xmlFilenameFilter = new FilenameFilter()
		{
			public boolean accept(File dir, String name)
			{
				return name.endsWith(".xml") || name.endsWith(".XML");
			}
		};

	/**
	 * Construct a string array containing a list of files under the
	 * passed directory name.
	 * @param dir the directory within the database hierarchy
	 * @return String array of file names in that directory.
	 */
	protected String[] listDirectory( String dir ) throws IOException
	{
		File fdir = new File(xmldir + File.separatorChar + dir);
		return fdir.list(xmlFilenameFilter);
	}

	/**
	 * Open an output stream for writing to the passed file name.
	 * @param dir the directory
	 * @param name the file name
	 * @return an OutputStream
	 */
	protected OutputStream getOutputStream( String dir, String name ) throws IOException
	{
		String fn = makePath(dir, name);
		return new FileOutputStream(fn);
	}

	/**
	 * At initialization, set a URI for a DTD if there is one.
	 * @param dtdUri URI to use on output files.
	 */
	public void setDtdUri( String dtdUri ) { this.dtdUri = dtdUri; }


	/**
	 * Returns the list of PlatformConfig objects defined in this database.
	 * Parse exceptions will be added to the error handler.
	 * @param pcl object in which to store data
	 * @throws DatabaseException if can't list the directory.
	 */
	public void readConfigList( PlatformConfigList pcl ) throws DatabaseException
	{
		try
		{
			String ls[] = listDirectory(PlatformConfigDir);
			if (ls == null)
				return;

			for(int i=0; i<ls.length; i++)
			{
				InputStream is = null;
				try
				{
					is = getInputStream(PlatformConfigDir, ls[i]);
					PlatformConfig pc = (PlatformConfig)myParser.parse(is);
					pcl.add(pc);
				}
				// Catch other type (IO or bad cast) exceptions
				catch(Exception e)
				{
					String msg = "Error parsing platform config '" 
						+ ls[i] + "' " + e;
					Logger.instance().log(Logger.E_FAILURE, msg);
				}
				finally
				{
					if (is != null)
						try { is.close(); } catch(Exception e) {}
				}
			}
		}
		catch(Exception e)
		{
			throw new DatabaseException(e.toString());
		}
	}

	public PlatformConfig newPlatformConfig(PlatformConfig pc, String model, String owner) 
			throws DatabaseException	
	{
		String prefix = model.trim()+"-"+owner.trim();
		int seqNumber = -1;
		while (seqNumber == -1 ) {
			try {
				seqNumber = nextPlatformSequence(prefix);
				if ( seqNumber > 0 ) {
					String newSeq = String.format("%03d", seqNumber);
					String newName = prefix+"-"+newSeq;
					String xmlPath = xmldir+File.separator+PlatformConfigDir+File.separator+newName+".xml";
					File xmlFile = new File ( xmlPath );
					try {
						boolean noExistingfile=xmlFile.createNewFile();
						if ( noExistingfile ) {
							if ( pc == null )
								pc = new PlatformConfig(newName);
							else
								pc.configName = newName;
							try {
								writeConfig( pc );
							} catch (DatabaseException ex1) {
									throw new DatabaseException ("Could not save new platform configuration - "+newName);
							}
						} else {
							seqNumber = -1;
						}
 					} catch ( Exception ex2 ) {
						throw new DatabaseException ("Could not obtain sequence number for configuration starting with "+ prefix);
					}
				} else {
					throw new DatabaseException ("Could not obtain sequence number for configuration starting with "+ prefix);
				}
			} catch ( DatabaseException e ) {
					throw new DatabaseException (e.toString());
			}
		}
		return(pc);
	}

	private int nextPlatformSequence(String prefix) {
		int seqNo;
		int maxSeq = 0;
		int nextSeq = 0;
		PlatformConfig pc = null;
		try
		{
		  String ls[] = listDirectory(PlatformConfigDir);
		  if (ls == null)
		    return (0);
		  for(int i=0; i<ls.length; i++)
		  {
		    InputStream is = null;
		    try
		    {
		      is = getInputStream(PlatformConfigDir, ls[i]);
		      pc = (PlatformConfig)myParser.parse(is);
					String name = pc.getName();
					if ( name.substring(0,prefix.length()).equals(prefix) ) {
						String seq = name.substring(prefix.length()+1);
						seqNo = Integer.parseInt(seq);
						if ( seqNo > maxSeq )
							maxSeq = seqNo;
		    	}
				}
		    // Catch other type (IO or bad cast) exceptions
		    catch(Exception e)
		    {
		      String msg = "Error parsing platform config '"
		        + ls[i] + "' " + e;
		      Logger.instance().log(Logger.E_FAILURE, msg);
		    }
		    finally
		    {
		      if (is != null)
		        try { is.close(); } catch(Exception e) {}
		    }
		  }
			maxSeq++;
			int[] sequenceNumber = new int[maxSeq];
			for (int l=0; l < maxSeq; l++ )
				sequenceNumber[l] = 0;
		  for(int i=0; i<ls.length; i++)
		  {
		    InputStream is = null;
		    try
		    {
		      is = getInputStream(PlatformConfigDir, ls[i]);
		      pc = (PlatformConfig)myParser.parse(is);
					String name = pc.getName();
					if ( name.substring(0,prefix.length()).equals(prefix) ) {
						String seq = name.substring(prefix.length()+1);
						seqNo = Integer.parseInt(seq) - 1;
						sequenceNumber[seqNo] = 1;
		    	}
				}
		    // Catch other type (IO or bad cast) exceptions
		    catch(Exception e)
		    {
		      String msg = "Error parsing platform config '"
		        + ls[i] + "' " + e;
		      Logger.instance().log(Logger.E_FAILURE, msg);
		    }
		    finally
		    {
		      if (is != null)
		        try { is.close(); } catch(Exception e) {}
		    }
		  }
			nextSeq = maxSeq;
			for (int l=0; l < maxSeq; l++ ) {
				if ( sequenceNumber[l] == 0 ) {
					nextSeq = l + 1;
					break;
				}
			}
		} catch ( Exception e ) {
		  return(0);	
		}
		return nextSeq;
	}

	/**
	 * Returns the list of DataSource objects defined in this database.
	 * Objects in this list may be only partially populated (key values
	 * and primary display attributes only).
	 * @param dsl object in which to store data
	 * @throws DatabaseException if can't list the directory.
	 */
	public void readDataSourceList( DataSourceList dsl ) throws DatabaseException
	{
		try
		{
			String ls[] = listDirectory(DataSourceDir);
			if (ls == null)
				return;
			for(int i=0; i<ls.length; i++)
			{
				InputStream is = null;
				try
				{
					is = getInputStream(DataSourceDir, ls[i]);
					DataSource ob = (DataSource)myParser.parse(is);
					// Don't need to explicitly add, parser will do it.
					//dsl.add(ob);
				}
				// Catch other type (IO or bad cast) exceptions
				catch(Exception e)
				{
					Logger.instance().log(Logger.E_FAILURE,
						"Error parsing data source '" + ls[i] + "' " + e);
				}
				finally
				{
					if (is != null)
						try { is.close(); } catch(Exception e) {}
				}
			}
		}
		catch(Exception e)
		{
			throw new DatabaseException(e.toString());
		}
	}


	/**
	 * Reads the set of known data-type objects in this database.
	 * Objects in this collection are complete.
	 * @param dts object in which to store data
	 * @throws DatabaseException
	 */
	public void readDataTypeSet( DataTypeSet dts ) throws DatabaseException
	{
		Database oldDb = Database.getDb();
		// Make sure correct database is in effect.
		Database.setDb(dts.getDatabase());
		InputStream is = null;
		try
		{
			long lmt = getLastModifyTime(DataTypeDir, DataTypeEquivFile);
			if (dts.getTimeLastRead() < lmt)
			{
				is = getInputStream(DataTypeDir, DataTypeEquivFile);
				myParser.parse(is, dts);
				dts.setTimeLastRead();
			}
		}
		catch(Exception e)
		{
			throw new DatabaseException(e.toString());
		}
		finally
		{
			if (is != null)
				try { is.close(); } catch(Exception e) {}
			Database.setDb(oldDb);
		}
	}

	/**
	 * Writes the DataTypeSet to the database.
	 * @param dts set to write
	 * @throws DatabaseException
	 */
	public void writeDataTypeSet( DataTypeSet dts ) throws DatabaseException
	{
		Database oldDb = Database.getDb();
		// Make sure correct database is in effect.
		Database.setDb(dts.getDatabase());

		try
		{
			String fn = xmldir + File.separatorChar + DataTypeDir
				+ File.separatorChar + DataTypeEquivFile;
			XmlObjectWriter xow = new DataTypeEquivalenceListParser();
			writeDatabaseObject(fn, xow);
		}
		catch (DatabaseException e)
		{
			throw e;
		}
		finally
		{
			Database.setDb(oldDb);
		}
	}


	/**
	 * Returns the list of EngineeringUnit objects defined in this database.
	 * Objects in this collection are complete.
	 * @param eul object in which to store data
	 */
	public void readEngineeringUnitList( EngineeringUnitList eul ) throws DatabaseException
	{
		Database oldDb = Database.getDb();
		// Make sure correct database is in effect.
		Database.setDb(eul.getDatabase());
		InputStream is = null;
		try
		{
			long lmt = getLastModifyTime(EUDir, EUListFile);
			if (eul.getTimeLastRead() < lmt)
			{
				is = getInputStream(EUDir, EUListFile);
				myParser.parse(is, eul);
				eul.setTimeLastRead();
			}
		}
		catch(Exception e)
		{
			e.printStackTrace(System.out);
			throw new DatabaseException(e.toString());
		}
		finally
		{
			if (is != null)
				try { is.close(); } catch(Exception e) {}
			Database.setDb(oldDb);
		}
	}



	/**
	 * Returns the set of known enumeration objects in this database.
	 * Objects in this list may be only partially populated (key values
	 * and primary display attributes only).
	 * @param top object in which to store data
	 */
	public void readEnumList( EnumList top ) throws DatabaseException
	{
		Database oldDb = Database.getDb();
		// Make sure correct database is in effect.
		Database.setDb(top.getDatabase());
		InputStream is = null;
		try
		{
			long lmt = getLastModifyTime(EnumDir, EnumListFile);
			if (top.getTimeLastRead() < lmt)
			{
				is = getInputStream(EnumDir, EnumListFile);
				myParser.parse(is, top);
				top.setTimeLastRead();
			}
		}
		catch(Exception e)
		{
			throw new DatabaseException(e.toString());
		}
		finally
		{
			if (is != null)
				try { is.close(); } catch(Exception e) {}
			Database.setDb(oldDb);
		}

	}


	/**
	 * Returns the list of EquipmentModel objects defined in this database.
	 * Objects in this collection are complete.
	 * @param eml object in which to store data
	 */
	public void readEquipmentModelList( EquipmentModelList eml ) throws DatabaseException
	{
		try
		{
			String ls[] = listDirectory(EquipmentDir);
			if (ls == null)
				return;
			for(int i=0; i<ls.length; i++)
			{
				InputStream is = null;
				try
				{
					is = getInputStream(EquipmentDir, ls[i]);
					EquipmentModel ob = (EquipmentModel)myParser.parse(is);
					eml.add(ob);
				}
				// Catch other type (IO or bad cast) exceptions
				catch(Exception e)
				{
					Logger.instance().log(Logger.E_FAILURE,
						"Error parsing equipment model '" + ls[i] + "' " + e);
				}
				finally
				{
					if (is != null)
						try { is.close(); } catch(Exception e) {}
				}
			}
		}
		catch(Exception e)
		{
			throw new DatabaseException(e.toString());
		}
	}


	/**
	 * Returns the list of NetworkList objects defined in this database.
	 * Objects in this list may be only partially populated (key values
	 * and primary display attributes only).
	 * @param nll object in which to store data
	 */
	public void readNetworkListList( NetworkListList nll ) 
		throws DatabaseException
	{
		try
		{
			String ls[] = listDirectory(NetworkListDir);
			if (ls == null)
				return;
			for(int i=0; i<ls.length; i++)
			{
				InputStream is = null;
				try
				{
					is = getInputStream(NetworkListDir, ls[i]);
					NetworkList ob = (NetworkList)myParser.parse(is);
					nll.add(ob);
				}
				// Catch other type (IO or bad cast) exceptions
				catch(Exception e)
				{
					Logger.instance().log(Logger.E_FAILURE,
						"Error parsing network list '" + ls[i] + "' " + e);
				}
				finally
				{
					if (is != null)
						try { is.close(); } catch(Exception e) {}
				}
			}
		}
		catch(java.io.IOException e) { }
	}

	/**
	 * Not implemented for XML.
	 */
	public void readNetworkListList( NetworkListList nll, String tmType)
	{
		throw new NotImplementedException("XmlDatabaseIO.readNetworkListList with filter not implemented for XML.");
	}
	
	/**
	 * Non-cached, stand-alone method to read the list of network list 
	 * specs currently defined in the database.
	 * @return ArrayList of currently defined network list specs.
	 */
	public ArrayList<NetworkListSpec> getNetlistSpecs()
		throws DatabaseException
	{
		// In XML this will require parsing every network list file.
		NetworkListList nll = new NetworkListList();
		readNetworkListList(nll);
		ArrayList<NetworkListSpec> ret = new ArrayList<NetworkListSpec>();
		for(NetworkList nl : nll.getList())
			ret.add(
				new NetworkListSpec(Constants.undefinedId,
					nl.name, nl.transportMediumType,
					nl.siteNameTypePref, nl.lastModifyTime, nl.size()));
		return ret;
	}


	/**
	 * Read the platform list cross reference file and populate the passed
	 * PlatformList object.
	 * @param top object in which to store data
	 */
	public void readPlatformList( PlatformList top ) 
		throws DatabaseException
	{
		Database oldDb = Database.getDb();
		// Make sure correct database is in effect.
		Database.setDb(top.getDatabase());
		InputStream is = null;
		try
		{
			long lmt = getLastModifyTime(PlatformDir, PlatformListFile);
			if (top.getTimeLastRead() < lmt)
			{
				is = getInputStream(PlatformDir, PlatformListFile);
				myParser.parse(is, top);
				top.setTimeLastRead();
			}
		}
		catch(Exception e)
		{
			e.printStackTrace(System.err);
			throw new DatabaseException(e.toString());
		}
		finally
		{
			if (is != null)
				try { is.close(); } catch(Exception e) {}
			Database.setDb(oldDb);
		}
	}

	public Date getPlatformListLMT()
	{
		try
		{
			return new Date(
				getLastModifyTime(PlatformDir, PlatformListFile));
		}
		catch(IOException ex)
		{
			return new Date(0L);
		}
	}

	public DbKey lookupPlatformId(String mediumType, String mediumId,
		Date timeStamp)
		throws DatabaseException
	{
		
		PlatformList platList = Database.getDb().platformList;
        if (platList.getTimeLastRead() == 0L)
        {
        	readPlatformList(platList);
        }
        Platform p = platList.findPlatform(mediumType, mediumId, timeStamp);
       	if (p == null)
       	{
Logger.instance().debug3("XmlDatabaseIO: lookup - No platform matching " + mediumType + ":" + mediumId);
       		return Constants.undefinedId;
       	}
Logger.instance().debug3("XmlDatabaseIO: lookup - platformID = " + p.getId());
       	return p.getId();
	}
	
	public synchronized DbKey lookupCurrentPlatformId(SiteName sn, 
		String designator, boolean useDesignator)
		throws DatabaseException
	{
		PlatformList platList = Database.getDb().platformList;
        if (platList.getTimeLastRead() == 0L)
        {
        	readPlatformList(platList);
        }

        if (sn.getSite() == null)
        	return Constants.undefinedId;
        Platform plat = platList.findPlatform(sn.getSite(), designator);
        if (plat == null)
        	return Constants.undefinedId;
        return plat.getId();
	}
	
	/**
	 * Reads the list of all Platform objects defined in this database.
	 * Objects in this list may be only partially populated (key values
	 * and primary display attributes only).
	 * @param pl object in which to store data
	 */
	public void readAllPlatforms( PlatformList pl ) throws DatabaseException
	{
		try
		{
			String ls[] = listDirectory(PlatformDir);
			if (ls == null)
				return;
			for(int i=0; i<ls.length; i++)
			{
				InputStream is = null;
				try
				{
					is = getInputStream(PlatformDir, ls[i]);
					Platform ob = (Platform)myParser.parse(is);
					if (ob.lastModifyTime == null)
						ob.lastModifyTime = new Date(
							getLastModifyTime(PlatformDir, ls[i]));
					pl.add(ob);
				}
				// Catch other type (IO or bad cast) exceptions
				catch(Exception e)
				{
					e.printStackTrace(System.out);
					Logger.instance().log(Logger.E_FAILURE,
						"Error parsing platform '" + ls[i] + "' " + e);
				}
				finally
				{
					if (is != null)
						try { is.close(); } catch(Exception e) {}
				}
			}
		}
		catch(Exception e)
		{
			e.printStackTrace(System.err);
			throw new DatabaseException(e.toString());
		}
	}


//	/**
//	  Returns the list of PMConfig objects defined in this database.
//	  Objects in this list may be only partially populated (key values
//	  and primary display attributes only).
//	*/
//	public void readPMConfigList(PMConfigList pmcl)
//		throws DatabaseException
//	{
//		try
//		{
//			String ls[] = listDirectory(PMConfigDir);
//			if (ls == null)
//				return;
//			for(int i=0; i<ls.length; i++)
//			{
//				InputStream is = null;
//				try
//				{
//					is = getInputStream(PMConfigDir, ls[i]);
//					PMConfig ob = (PMConfig)myParser.parse(is);
//					// No need to add -- PMConfig ctor will do it.
//					//pmcl.add(ob);
//				}
//				// Catch other type (IO or bad cast) exceptions
//				catch(Exception e)
//				{
//					Logger.instance().log(Logger.E_FAILURE,
//						"Error parsing perf measurements '" + ls[i] + "' " + e);
//				}
//				finally
//				{
//					if (is != null)
//						try { is.close(); } catch(Exception e) {}
//				}
//			}
//		}
//		catch(Exception e)
//		{
//			throw new DatabaseException(e.toString());
//		}
//	}


	/**
	 * Returns the list of PresentationGroup objects defined in this database.
	 * Objects in this list may be only partially populated (key values
	 * and primary display attributes only).
	 * @param pgl object in which to store data
	 */
	public void readPresentationGroupList( PresentationGroupList pgl ) throws DatabaseException
	{
		try
		{
			String ls[] = listDirectory(PresentationGroupDir);
			if (ls == null)
				return;
			for(int i=0; i<ls.length; i++)
			{
				InputStream is = null;
				try
				{
					is = getInputStream(PresentationGroupDir, ls[i]);
					PresentationGroup ob = (PresentationGroup)
						myParser.parse(is);
					pgl.add(ob);
				}
				// Catch other type (IO or bad cast) exceptions
				catch(Exception e)
				{
					String msg = "Error parsing presentation group '" 
						+ ls[i] + "' " +e;
					Logger.instance().log(Logger.E_FAILURE, msg);
System.err.println(msg);
e.printStackTrace();
				}
				finally
				{
					if (is != null)
						try { is.close(); } catch(Exception e) {}
				}
			}
		}
		catch(Exception e)
		{
			throw new DatabaseException(e.toString());
		}
	}

	/**
	 * Returns the list of RoutingSpec statuses for the routing specs
	 * stored to the database. XML implementation is not yet available.
	 * @throws DatabaseException upon error
	 */
	@Override
	public List<RoutingStatus> readRoutingSpecStatus()
	{
		throw new UnsupportedOperationException("readRoutingSpecStatus");
	}

	/**
	 * Returns the list of RoutingExecStatus objects defined in this database.
	 * @throws DatabaseException upon error
	 */
	@Override
	public List<RoutingExecStatus> readRoutingExecStatus(DbKey scheduleEntryId)
	{
		throw new UnsupportedOperationException("readRoutingExecStatus");
	}

	/**
	 * Returns the list of RoutingSpec objects defined in this database.
	 * Objects in this list may be only partially populated (key values
	 * and primary display attributes only).
	 * @param rsl object in which to store data
	 * @throws DatabaseException
	 */
	@Override
	public void readRoutingSpecList( RoutingSpecList rsl ) throws DatabaseException
	{
		try
		{
			String ls[] = listDirectory(RoutingSpecDir);
			if (ls == null)
				return;
			for(int i=0; i<ls.length; i++)
			{
				InputStream is = null;
				try
				{
					is = getInputStream(RoutingSpecDir, ls[i]);
					RoutingSpec ob = (RoutingSpec)myParser.parse(is);
					rsl.add(ob);
				}
				// Catch other type (IO or bad cast) exceptions
				catch(Exception e)
				{
					Logger.instance().log(Logger.E_FAILURE,
						"Error parsing routing spec '" + ls[i] + "' " + e);
				}
				finally
				{
					if (is != null)
						try { is.close(); } catch(Exception e) {}
				}
			}
		}
		catch(Exception e)
		{
			throw new DatabaseException(e.toString());
		}
	}

	/**
	 * Not implemented for XML.
	 * @param groupId the group ID to check
	 * @return list of routing spec IDs and names, or empty list if not used.
	 * @throws DatabaseException upon error
	 */
	public synchronized List<RoutingSpec> routeSpecsUsing(long groupId)
			throws DatabaseException
	{
		throw new NotImplementedException("routeSpecsUsing not implemented for XML.");
	}


	/**
	 * Returns the list of Site objects defined in this database.
	 * Objects in this list may be only partially populated (key values
	 * and primary display attributes only).
	 * @param sl object in which to store data
	 * @throws DatabaseException
	 */
	public void readSiteList( SiteList sl ) throws DatabaseException
	{
//System.out.println("Reading Site List");
//try { throw new Exception("x"); }
//catch(Exception ex) { ex.printStackTrace(); }
		try
		{
			String ls[] = listDirectory(SiteDir);
			if (ls == null)
				return;
			for(int i=0; i<ls.length; i++)
			{
				InputStream is = null;
				try
				{
					is = getInputStream(SiteDir, ls[i]);
					Site ob = (Site)myParser.parse(is);
					sl.addSite(ob);
					ob.filename = makePath(SiteDir, ls[i]);
				}
				// Catch other type (IO or bad cast) exceptions
				catch(Exception e)
				{
					Logger.instance().log(Logger.E_FAILURE,
						"Error parsing site '" + ls[i] + "' " + e);
				}
				finally
				{
					if (is != null)
						try { is.close(); } catch(Exception e) {}
				}
			}
		}
		catch(Exception e)
		{
			throw new DatabaseException(e.toString());
		}
	}


	/**
	 * Returns the list of UnitConverter objects defined in this database.
	 * Objects in this list may be only partially populated (key values
	 * and primary display attributes only).
	 * @param ucs object in which to store data
	 * @throws DatabaseException
	 */
	public void readUnitConverterSet( UnitConverterSet ucs ) throws DatabaseException
	{
		// In XML, the unit conversions are stored in the single
		// EU list file. Hence loading the EU list will also load
		// the conversions.
		readEngineeringUnitList(ucs.getDatabase().engineeringUnitList);
	}


	/**
	 * Writes the entire collection of engineering units to the database.
	 * @param top object to write
	 */
	public void writeEngineeringUnitList( EngineeringUnitList top ) throws DatabaseException
	{
		// List is pulled implicitely from current DB. Make sure correct
		// database is in effect.
		Database oldDb = Database.getDb();
		Database.setDb(top.getDatabase());

		try
		{
			XmlObjectWriter xow = new EngineeringUnitListParser();
			String fn = xmldir + File.separatorChar + EUDir
				+ File.separatorChar + EUListFile;
			writeDatabaseObject(fn, xow);
		}
		catch(DatabaseException e)
		{
			throw e;
		}
		finally
		{
			Database.setDb(oldDb);
		}
	}

	//=============== Object-level Read/Write Functions ============

	/**
	 * Reads site information. The passed Site object may only be partially
	 * populated (e.g. from a site list containing names only).
	 * <p>
	 * This method searches for a file matching any of the SiteNames assigned
	 * to this site.
	 * @param site object in which to store data
	 */
	public void readSite( Site site ) throws DatabaseException
	{
		for(Iterator<SiteName> it = site.getNames(); it.hasNext(); )
		{
			SiteName nm = it.next();
			String fn = this.makePath(SiteDir, nm.makeFileName());
			File file = new File(fn);
			if (file.canRead())
			{
				try
				{
					myParser.parse(file, site);
					site.filename = fn;
					return;
				}
				catch(Exception e)
				{
					throw new DatabaseException("Cannot read " + fn + ": " + e);
				}
			}
		}
	}


	/**
	 * Writes site information back to the database.
	 * A file will be written in the sites subdirectory containing this
	 * object's information. The filename will be constructed from the
	 * preferred naming standard (as defined in your decodes.properties)
	 * file. If no name of that type exists, the first name assigned to
	 * this site will be used.
	 * @param site the object to write
	 * @throws DatabaseException if no name is assigned to this object or
	 * if the write fails.
	 */
	public void writeSite( Site site ) throws DatabaseException
	{
		String type = DecodesSettings.instance().siteNameTypePreference;
		SiteName sn = site.getName(type);
		if (sn == null)
		{
			for(Iterator<SiteName> it = site.getNames(); it.hasNext(); )
			{
				sn = it.next();
				break;
			}
			if (sn == null) // No names of any type defined!
				throw new DatabaseException("Cannot save site with no name");
		}
		String pfn = sn.makeFileName();
		String fn = xmldir + File.separator + SiteDir + File.separator + pfn;

		/*
		  If writing a site with a different name, remove the old filename.
		  This can happen in the editor if the preferred site name is changed.
		*/
		if (site.filename != null && !fn.equals(site.filename))
		{
			Logger.instance().log(Logger.E_DEBUG1,
				"XmlDatabaseIO.writeSite: Deleting old site file '"
				+ site.filename + "'");
			try
			{
				File oldFile = new File(site.filename);
				oldFile.delete();
			}
			catch(Exception ex)
			{
				Logger.instance().log(Logger.E_WARNING,
					"XmlDatabaseIO.writeSite: Cannot remove old site file '" 
					+ site.filename + "'");
			}
		}

		site.filename = fn;
		writeDatabaseObject(fn, new SiteParser(site));

		if (writeDependents)
		{
			// Rewrite any platforms that contain this site.
			int numPlatformsWritten = 0;
			for(Iterator<Platform> it = Database.getDb().platformList.iterator();
				it.hasNext(); )
			{
				Platform p = it.next();
				boolean writeThis = false;
				if (p.getSite() == site)
					writeThis = true;
				else if (p.getSite() != null)
				{
					SiteName sn2 = p.getSite().getPreferredName();
					if (sn2 != null)
					{
						String pfn2 = sn2.makeFileName();
						if (pfn2.equals(pfn))
							writeThis = true;
					}
				}
				for(Iterator<PlatformSensor> sit = p.getPlatformSensors(); sit.hasNext(); )
				{
					PlatformSensor ps = sit.next();
					if (ps.site == site)
					{
						writeThis = true;
						break;
					}
				}
				if (writeThis)
				{
					if (!p.isComplete())
						p.read();
					p.setSite(site);
					p.write();
					numPlatformsWritten++;
				}
			}
			if (numPlatformsWritten > 0)
				Database.getDb().platformList.write();
		}
	}


	/**
	 * Deletes a site from the database.
	 * @param site the site to write
	 */
	public void deleteSite( Site site ) throws DatabaseException
	{
		// Attempt to delete all possible file names.
		for(Iterator<SiteName> it = site.getNames(); it.hasNext(); )
		{
			SiteName sn = it.next();
			String fn = xmldir + File.separator + SiteDir
				+ File.separator + sn.makeFileName();
			try { tryDelete(fn); }
			catch(Exception e) {}
		}
	}
	
	public Site getSiteBySiteName(SiteName sn)
		throws DatabaseException
	{
		Site site = new Site();
		site.addName(sn);
		readSite(site);
		return site;
	}


	/**
	 * Reads a complete platform from the database.
	 * This uses this object's platformId member to
	 * uniquely identify the record in the database.
	 * <p>
	 * The resulting platform object will be populated with links to sites,
	 * platform configs, platform sensors, and transport media.
	 * </p>
	 * @param p object in which to store data
	 */
	public void readPlatform( Platform p ) throws DatabaseException
	{
		String fn = makePath(PlatformDir,
			"p" + platIdFormat.format(p.getId().getValue()));

		Logger.instance().log(Logger.E_DEBUG1,
			"XmlDatabaseIO: Reading '" + fn + "'");

		File file = new File(fn);
		if (file.canRead())
		{
			p.lastModifyTime = new Date(file.lastModified());
			try { myParser.parse(file, p); }
			catch(Exception ex)
			{
				String msg = "Error reading '" + fn + "': " + ex;
				System.err.println(msg);
				ex.printStackTrace();
				throw new DatabaseException(msg);
			}
			Logger.instance().debug1("XML readPlatform, fileLMT="
				+ myParser.getFileLMT() + ", platformLMT=" + p.lastModifyTime);

			return;
		}
		throw new DatabaseException(
			"Cannot read platform from file '" + fn + "'");
	}

	/**
	 * Not implemented for XML.
	 * @param pl object in which to store data
	 * @param tmType the transport medium type to filter on
	 */
	public synchronized void readPlatformList(PlatformList pl, String tmType)
	{
		throw new UnsupportedOperationException(
				"XmlDatabaseIO.readPlatformList(PlatformList, tmType) is not implemented for XML.");
	}


	/**
	 * Writes a complete platform back to the database.
	 * This uses this object's platformId member to
	 * uniquely identify the record in the database.
	 * @param p the platform to write
	 * @throws DatabaseException
	 */
	public void writePlatform( Platform p ) throws DatabaseException
	{
		if (!p.idIsSet())
			p.setId(DbKey.createDbKey(getPlatformIdCounter().getNextValue()));

		String fn = makePath(PlatformDir,
			"p" + platIdFormat.format(p.getId().getValue()));

		writeDatabaseObject(fn, new PlatformParser(p));
	}

	public static String makeFileName(Platform p)
	{
		return "p" + platIdFormat.format(p.getId().getValue()) + ".xml";
	}

	/**
	 * Returns Date object representing the last modify time for this
	 * platform in the database.
	 * Returns null if the platform no longer exists in the database.
	 * @param p to check
	 * @return last modify time as a Java Date object
	 */
	public Date getPlatformLMT( Platform p ) throws DatabaseException
	{
		String fn = makePath(PlatformDir, "p" + platIdFormat.format(p.getId().getValue()));
		File f = new File(fn);
		if (!f.exists())
		{
			String msg = "Platform '" + p.makeFileName() + "' with file name '"
				+ fn + "' has been deleted.";
			Logger.instance().log(Logger.E_WARNING, msg);
			return null;
		}
		return new Date(f.lastModified());
	}

	/**
	 * Writes the 'platform list' to the database.
	 * This list is an XML file containing abbreviated entries for each
	 * platform. Just enough to populate the Platform List tab in the editor.
	 * @param pl the platform list
	 */
	public void writePlatformList( PlatformList pl ) throws DatabaseException
	{
		String fn = xmldir + File.separator + PlatformDir
			+ File.separator + PlatformListFile;
		writeDatabaseObject(fn, new PlatformListParser(pl));
	}


	/**
	 * Deletes a platform from the database, including its transport
	 * media. It's configuration is not deleted.
	 * @param p the platform to delete
	 */
	public void deletePlatform( Platform p ) throws DatabaseException
	{
		String fn = makePath(PlatformDir,
			"p" + platIdFormat.format(p.getId().getValue()));

		try { tryDelete(fn); }
		catch(Exception e) {}
	}

	/**
	 * Reads a PlatformConfig object from the database.
	 * This uses the object's configName member to uniquely identify
	 * it in the database (not its ID number).
	 * <p>
	 * The resulting PlatformConfig will be complete with links to config-
	 * sensors, decodes scripts (and subordinate script data), and equipment
	 * model.
	 * </p>
	 * @param pc object in which to store data
	 * @throws DatabaseException
	 */
	public void readConfig( PlatformConfig pc ) throws DatabaseException
	{
		String fn = "";
		try
		{
			fn = makePath(PlatformConfigDir, pc.makeFileName());
			myParser.parse(new File(fn), pc);
		}
		catch(Exception e)
		{
			throw new DatabaseException("Error reading '" + fn + "': " + e);
		}
	}

	/**
	 * Writes a PlatformConfig back to the database.
	 * This uses the object's configName member to uniquely identify
	 * it in the database (not its ID number).
	 * @param ob object to write
	 * @throws DatabaseException
	 */
	public void writeConfig( PlatformConfig ob ) throws DatabaseException
	{
		String fn = xmldir + File.separator + PlatformConfigDir
					+ File.separator + ob.makeFileName();
		writeDatabaseObject(fn, new PlatformConfigParser(ob));
	}

	/**
	 * Deletes a platform configuration from the database.
	 * This uses the object's configName member to uniquely identify
	 * it in the database (not its ID number).
	 * @param ob the object to delete
	 */
	public void deleteConfig( PlatformConfig ob ) throws DatabaseException
	{
		String fn = xmldir + File.separator + PlatformConfigDir
					+ File.separator + ob.makeFileName();
		tryDelete(fn);
	}

	/**
	 * Read (or re-read) a single EquipmentModel from the database.
	 * This uses the EquipmentModel's name (not it's ID number) to
	 * uniquely identify the record in the database.
	 * @param em object in which to store data
	 * @throws DatabaseException
	 */
	public void readEquipmentModel( EquipmentModel em ) throws DatabaseException
	{
		String fn = "";
		try
		{
			fn = makePath(EquipmentDir, em.makeFileName());
			myParser.parse(new File(fn), em);
		}
		catch(Exception e)
		{
			throw new DatabaseException("Error reading '" + fn + "': " + e);
		}
	}

	/**
	 * Write an EquipmentModel to the database.
	 * This uses the EquipmentModel's name (not it's ID number) to
	 * uniquely identify the record in the database.
	 * @param ob object to write
	 * @throws DatabaseException
	 */
	public void writeEquipmentModel( EquipmentModel ob ) throws DatabaseException
	{
		String fn = xmldir + File.separator + EquipmentDir
					+ File.separator + ob.makeFileName();
		writeDatabaseObject(fn, new EquipmentModelParser(ob));
	}


	/**
	 * Deletes an EquipmentModel object from the database.
	 * @param ob the object to delete
	 */
	public void deleteEquipmentModel( EquipmentModel ob ) throws DatabaseException
	{
		String fn = xmldir + File.separator + EquipmentDir
					+ File.separator + ob.makeFileName();
		tryDelete(fn);
	}

//	public void readEquationSpec( EquationSpec ob )
//		throws DatabaseException
//	{
//		String fn = "";
//		try
//		{
//			fn = makePath(EquationDir, ob.makeFileName());
//			myParser.parse(new File(fn), ob);
//		}
//		catch(Exception e)
//		{
//			throw new DatabaseException("Error reading '" + fn + "': " + e);
//		}
//	}
//
//
//	public void writeEquationSpec( EquationSpec ob )
//		throws DatabaseException
//	{
//		String fn = xmldir + File.separator + EquationDir
//					+ File.separator + ob.makeFileName();
//		writeDatabaseObject(fn, new EquationSpecParser(ob));
//	}
//
//	public void deleteEquationSpec( EquationSpec ob )
//		throws DatabaseException
//	{
//		String fn = xmldir + File.separator + EquationDir
//					+ File.separator + ob.makeFileName();
//		tryDelete(fn);
//	}

	/**
	 * This reads the PresentationGroup object from the XML database,
	 * using it's groupName to identify the record in the database.
	 * @param ob object in which to store data
	 */
	public void readPresentationGroup( PresentationGroup ob ) throws DatabaseException
	{
		String fn = "";
		try
		{
			fn = makePath(PresentationGroupDir, ob.makeFileName());
			myParser.parse(new File(fn), ob);
		}
		catch(Exception e)
		{
			throw new DatabaseException("Error reading '" + fn + "': " + e);
		}
	}

	/**
	 * Writes a presentation group and all of its DataPresentation elements
	 * out to the database.
	 * @param ob object to write
	 */
	public void writePresentationGroup( PresentationGroup ob ) throws DatabaseException
	{
		String fn = makePath(PresentationGroupDir, ob.makeFileName());
		writeDatabaseObject(fn, new PresentationGroupParser(ob));
	}

	/**
	 * Deletes a presentation group and all of its DataPresentation elements
	 * from the database.
	 * @param ob the object to delete
	 */
	public void deletePresentationGroup( PresentationGroup ob ) throws DatabaseException
	{
		String fn = makePath(PresentationGroupDir, ob.makeFileName());
		tryDelete(fn);
	}

	/**
	 * Returns Date object representing the last modify time for this
	 * presentation group in the database.
	 * Returns null if the presentation group no longer exists in the database.
	 * @param pg the PresentationGroup to check
	 * @return last modify time as a Date object
	 */
	public Date getPresentationGroupLMT( PresentationGroup pg ) throws DatabaseException
	{
		String fn = makePath(PresentationGroupDir, pg.makeFileName());
		File f = new File(fn);
		if (!f.exists())
		{
			String msg = "Presentation Group '" + fn + "' has been deleted.";
			Logger.instance().log(Logger.E_WARNING, msg);
			return null;
		}
		return new Date(f.lastModified());
	}

	/**
	 * Reads a routing spec from the database.
	 * @param ob object in which to store data
	 */
	@Override
	public void readRoutingSpec( RoutingSpec ob ) throws DatabaseException
	{
		String fn = "";
		try
		{
			fn = makePath(RoutingSpecDir, ob.makeFileName());
			myParser.parse(new File(fn), ob);
		}
		catch(Exception e)
		{
			throw new DatabaseException("Error reading '" + fn + "': " + e);
		}
	}


	/**
	 * Writes a routing spec to the database.
	 * @param ob object to write
	 */
	public void writeRoutingSpec( RoutingSpec ob ) throws DatabaseException
	{
		String fn = makePath(RoutingSpecDir, ob.makeFileName());
		writeDatabaseObject(fn, new RoutingSpecParser(ob));
	}

	/**
	 * Deletes a RoutingSpec from the database
	 * @param ob the object to delete
	 * @throws DatabaseException
	 */
	public void deleteRoutingSpec( RoutingSpec ob ) throws DatabaseException
	{
		String fn = makePath(RoutingSpecDir, ob.makeFileName());
		tryDelete(fn);
	}

	/**
	 * Returns Date object representing the last modify time for this
	 * routing spec in the database.
	 * Returns null if the routing spec no longer exists in the database.
	 * @param rs the RoutingSpec to check
	 * @return last-modify time as a Date object
	 */
	public Date getRoutingSpecLMT( RoutingSpec rs ) throws DatabaseException
	{
		String fn = makePath(RoutingSpecDir, rs.makeFileName());
		File f = new File(fn);
		if (!f.exists())
		{
			String msg = "Routing Spec '" + fn + "' has been deleted.";
			Logger.instance().log(Logger.E_WARNING, msg);
			return null;
		}
		return new Date(f.lastModified());
	}

	/**
	 * Reads (or re-reads) the DataSource object from the XML database.
	 * This uses the argument's name member to identify the record in the
	 * database.
	 * @param ob object in which to store data
	 */
	public void readDataSource( DataSource ob ) throws DatabaseException
	{
		String fn = "";
		try
		{
			fn = makePath(DataSourceDir, ob.makeFileName());
			Logger.instance().log(Logger.E_DEBUG1,
				"XmlDatabaseIO: Reading DataSource '" + fn + "'");
			myParser.parse(new File(fn), ob);
		}
		catch(Exception e)
		{
			throw new DatabaseException("Error reading '" + fn + "': " + e);
		}
	}


	/**
	 * Writes a DataSource to the database.
	 * @param ob object to write
	 * @throws DatabaseException
	 */
	public void writeDataSource( DataSource ob ) throws DatabaseException
	{
		String fn = xmldir + File.separator + DataSourceDir
					+ File.separator + ob.makeFileName();
		writeDatabaseObject(fn, new DataSourceParser(ob));
	}

	/**
	 * Deletes a DataSource in the database.
	 * @param ob the object to delete
	 * @throws DatabaseException
	 */
	public void deleteDataSource( DataSource ob ) throws DatabaseException
	{
		String fn = xmldir + File.separator + DataSourceDir
					+ File.separator + ob.makeFileName();
		tryDelete(fn);
	}

	/**
	 * Reads (or re-reads) a NetworkList from the database.  This uses
	 * the object's name member (not its ID) to uniquely identify the
	 * record in the database.
	 * @param ob object in which to store data
	 */
	public void readNetworkList( NetworkList ob ) throws DatabaseException
	{
		String fn = "";
		try
		{
			fn = makePath(NetworkListDir, ob.makeFileName());
			myParser.parse(new File(fn), ob);
		}
		catch(Exception e)
		{
			throw new DatabaseException("Error reading '" + fn + "': " + e);
		}
	}

	/**
	 * Writes a NetworkList to the database.  This uses
	 * the object's name member (not its ID) to uniquely identify the
	 * record in the database.
	 * @param ob object to write
	 * @throws DatabaseException
	 */
	public void writeNetworkList( NetworkList ob ) throws DatabaseException
	{
		String fn = makePath(NetworkListDir, ob.makeFileName());
		writeDatabaseObject(fn, new NetworkListParser(ob));
	}

	/**
	 * Deletes a NetworkList from the database.
	 * @param ob the object to delete
	 * @throws DatabaseException
	 */
	public void deleteNetworkList( NetworkList ob ) throws DatabaseException
	{
		String fn = makePath(NetworkListDir, ob.makeFileName());
		tryDelete(fn);
	}

	/**
	 * Returns Date object representing the last modify time for this
	 * network list in the database.
	 * Returns null if the network list no longer exists in the database.
	 * @param nl the NetworkList to check
	 * @return Last modify time as a Date object
	 */
	public Date getNetworkListLMT( NetworkList nl ) throws DatabaseException
	{
		if (nl == NetworkList.dummy_all || nl == NetworkList.dummy_production)
			return this.getPlatformListLMT();

		String fn = makePath(NetworkListDir, nl.makeFileName());
		File f = new File(fn);
		if (!f.exists())
		{
			String msg = "Network List '" + fn + "' has been deleted.";
			Logger.instance().log(Logger.E_WARNING, msg);
			return null;
		}
		return new Date(f.lastModified());
	}

	/**
	 * Writes EnumList to the database.
	 * @param ob object to write
	 */
	public void writeEnumList( EnumList ob ) throws DatabaseException
	{
		String fn = xmldir + File.separator + EnumDir
					+ File.separator + EnumListFile;
		writeDatabaseObject(fn, new EnumListParser(ob.getDatabase()));
	}


	/**
	 * Local helper method to write objects & catch IO exceptions.
	 * @param fn the file name
	 * @param xow the XmlObjectWriter pre-configured.
	 */
	private void writeDatabaseObject( String fn, XmlObjectWriter xow ) throws DatabaseException
	{
		FileOutputStream os = null;
		if (!fn.endsWith(".xml"))
			fn = fn + ".xml";
		try
		{
			Logger.instance().log(Logger.E_DEBUG1,
				"XmlDatabaseIO: Writing '" + fn + "'");
			os = new FileOutputStream(new File(fn));
			XmlOutputStream xos = new XmlOutputStream(os, xow.myName());
			xos.xmlDtdUri = dtdUri;
			xos.writeXmlHeader();
			xow.writeXml(xos);
		}
		catch(Exception e)
		{
e.printStackTrace();
			throw new DatabaseException("Error writing '" + fn + "': " + e);
		}
		finally
		{
			if (os != null)
				try { os.close(); } catch(Exception e){}
		}
	}

	/**
	 * Convenience method to delete a file and handle exceptions.
	 * @param fn the file name.
	 * @throws DatabaseException if file cannot be deleted.
	 */
	private void tryDelete( String fn ) throws DatabaseException
	{
		if (!fn.endsWith(".xml"))
			fn = fn + ".xml";
		File file = new File(fn);
		if (file.exists())
		{
			try
			{
				Logger.instance().log(Logger.E_DEBUG1,
					"Deleting '" + fn + "' ");
				file.delete();
			}
			catch (Exception e)
			{
				String err = "Cannot delete '" + fn + "': " + e;
				Logger.instance().log(Logger.E_FAILURE, err);
				throw new DatabaseException(err);
			}
		}
		else
		{
			Logger.instance().debug1(
				"Could not delete " + fn + ": file doesn't exist!");
		}
	}

	/**
	 * Returns counter to use to generate new Platform IDs.
	 * @return Counter object
	 */
	public Counter getPlatformIdCounter( )
	{
		if (platformIdCounter == null)
		{
			String fn = xmldir + File.separator + PlatformDir
					+ File.separator + "PlatformIdCounter";

			try { platformIdCounter = new FileCounter(fn); }
			catch(IOException e)
			{
				Logger.instance().log(Logger.E_FAILURE,
					"Cannot get platform ID file counter at '" + fn + "': "+e);
			}
		}
		return platformIdCounter;
	}

    public boolean commitAfterSelectStatus()
    {
      return(commitAfterSelect);
    }
    public void setCommitAfterSelect(boolean status)
    {
      commitAfterSelect=status;
    }

	@Override
	public LoadingAppDAI makeLoadingAppDAO()
	{
		return new XmlLoadingAppDAO(xmldir);
	}
	
	@Override
	public ScheduleEntryDAI makeScheduleEntryDAO()
	{
		return new XmlScheduleEntryDAO(this);
	}
	
	@Override
	public PlatformStatusDAI makePlatformStatusDAO()
	{
		return new XmlPlatformStatusDAO(this);
	}

}<|MERGE_RESOLUTION|>--- conflicted
+++ resolved
@@ -77,11 +77,8 @@
 import opendcs.dai.PlatformStatusDAI;
 import opendcs.dai.ScheduleEntryDAI;
 
-<<<<<<< HEAD
+import org.apache.commons.lang.NotImplementedException;
 import org.slf4j.LoggerFactory;
-=======
-import org.apache.commons.lang.NotImplementedException;
->>>>>>> be5a26df
 import org.xml.sax.SAXException;
 
 import decodes.db.Constants;
@@ -181,7 +178,6 @@
 	 * @throws SAXException if can't initialize XML parsers
 	 * @throws ParserConfigurationException if can't configure XML parsers
 	 */
-<<<<<<< HEAD
 	public XmlDatabaseIO(javax.sql.DataSource dataSource, DecodesSettings settings) throws DatabaseException
 	{
 		super(dataSource, settings);
@@ -197,15 +193,6 @@
 		try
 		{
 			myParser = new TopLevelParser();
-=======
-	public XmlDatabaseIO( String xmldir )
-		throws SAXException, ParserConfigurationException
-	{
-		Logger.instance().log(Logger.E_DEBUG1,
-			"Creating XmlDatabaseIO for directory '" + xmldir + "'");
-		this.xmldir = xmldir;
-		myParser = new TopLevelParser();
->>>>>>> be5a26df
 
 			errorHandler = new LoggerErrorHandler();
 			errorHandler.stopOnWarnings(false);
@@ -220,7 +207,6 @@
 				File xmlTop = new File(xmldir);
 				if (!xmlTop.isDirectory())
 				{
-<<<<<<< HEAD
 					if (!xmlTop.mkdirs())
 					{
 						throw new DatabaseException(" Top directory '" + xmldir 
@@ -242,20 +228,6 @@
 		catch (ParserConfigurationException | SAXException ex)
 		{
 			throw new DatabaseException("Unable to setup SAXParser.", ex);
-=======
-					Logger.instance().warning(module + " Top directory '" + xmldir
-						+ "' does not exist and cannot be created. Check permissions and location.");
-					return;
-				}
-			}
-			for(String subdir : subdirs)
-			{
-				File entdir = new File(xmlTop, subdir);
-				if (!entdir.isDirectory() && !entdir.mkdir())
-					Logger.instance().warning(module + " Entity directory '" + entdir.getPath()
-						+ "' does not exist and cannot be created. Check permissions and location.");
-			}
->>>>>>> be5a26df
 		}
 	}
 
