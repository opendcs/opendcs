--- conflicted
+++ resolved
@@ -26,7 +26,7 @@
 import java.util.ArrayList;
 import java.util.Collection;
 import java.util.Iterator;
-<<<<<<< HEAD
+import java.util.List;
 import java.util.Optional;
 
 import org.opendcs.database.SimpleTransaction;
@@ -34,9 +34,6 @@
 import org.opendcs.database.api.OpenDcsDataException;
 import org.slf4j.Logger;
 import org.slf4j.LoggerFactory;
-=======
-import java.util.List;
->>>>>>> be5a26df
 
 import decodes.db.EnumValue;
 import decodes.db.ValueNotFoundException;
@@ -319,9 +316,6 @@
 	}
 
 	@Override
-<<<<<<< HEAD
-	public void writeEnum(DbEnum dbenum) throws DbIoException
-=======
 	public void deleteEnumList(DbKey enumId)
 		throws DbIoException
 	{
@@ -485,38 +479,23 @@
 	}
 
 	@Override
-	public void writeEnum(DbEnum dbenum)
-		throws DbIoException
->>>>>>> be5a26df
+	public void writeEnum(DbEnum dbenum) throws DbIoException
 	{
 		try (DataTransaction tx = this.getTransaction())
 		{
-<<<<<<< HEAD
 			this.writeEnum(tx, dbenum);
-=======
-			doModify(q,args.toArray());
-
-			// Delete all enum values. They'll be re-added below.
-			info("writeEnum deleting values from enum '" + dbenum.enumName + "'");
-			q = "DELETE FROM EnumValue WHERE enumId = ?";// + dbenum.getId();
-			doModify(q,dbenum.getId().getValue());
-			
-			for (Iterator<decodes.db.EnumValue> it = dbenum.iterator(); it.hasNext(); )
-			{
-				writeEnumValue(it.next());
-			}
->>>>>>> be5a26df
 		}
 		catch (OpenDcsDataException ex)
 		{
 			throw new DbIoException("Unable to save DbEnum", ex);
 		}	
 	}
-	
+
 	private void readValues(DbEnum dbenum)throws SQLException, DbIoException
 	{
 		readValues(this, dbenum);
 	}
+
 	private void readValues(DaoBase dao, DbEnum dbenum) throws SQLException, DbIoException
 	{
 		int dbVer = db.getDecodesDatabaseVersion();
