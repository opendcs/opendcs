--- conflicted
+++ resolved
@@ -1,9 +1,9 @@
 name: OpenDCS Build and unit tests
 on:
   pull_request:
-    branches: ["7.1"]
+    branches: ["master"]
   push:
-    branches: ["7.1"]
+    branches: ["master"]
 
 jobs:
   tests:
@@ -19,27 +19,10 @@
         with:
           java-version: '8'
           distribution: adopt
-<<<<<<< HEAD
       - uses: actions/setup-python@v2
         with:
           python-version: "3.8"
       - name: Compile test and stage
         run: |          
           ant test
-          ant opendcs
-=======
-      - name: initial setup
-        run: |
-          mkdir -p $HOME/Documents/workspace-2019
-          mkdir izpack_home
-          curl --connect-timeout 300 http://www.covesw.com/download/build/opendcs-dep.tgz --output opendcs-dep.tgz
-          tar -xzf opendcs-dep.tgz
-      - name: Compile
-        run: |
-          echo $ANT_HOME
-          ant test -lib lib
-          ant jar -lib lib
-        env:
-          OPENDCS_REPO: ${{github.workspace}}
-          IZPACK_HOME: ${{github.workspace}}/izpack_home
->>>>>>> 61dfdec7
+          ant opendcs