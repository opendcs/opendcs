--- conflicted
+++ resolved
@@ -1,10 +1,7 @@
-<<<<<<< HEAD
 stage
-=======
 # This Needs to say, bin directories not under root are fine.
 # but some IDEs dump class files here.
 bin/
->>>>>>> c9a30d7a
 build
 .gradle
 *.tgz
@@ -12,13 +9,10 @@
 .vscode
 .settings
 dep/
-<<<<<<< HEAD
 .classpath
 .project
 bin
 .externalToolBuilders/
 doc-source/media/**
 doc-source/*.rst
-=======
-**/.externalToolBuilders
->>>>>>> c9a30d7a
+**/.externalToolBuilders