<?xml version="1.0"?>

<!--

This is the ANT build file for OpenDCS 6.7 RC02 and Later.
The intent is that this will eventually be replaced with a Maven pom.xml.

To get started run

<<<<<<< HEAD
ant test
=======
1. #    Eventually we want to be able to build with gradle or at least use it
   #    to download dependency jar files needed by opendcs. To do that, something
   #    like the following will be done:
   #    cd $HOME/git/opendcs     (or wherever it is for you)
   #    ./gradlew opentsdb
   HOWEVER, in the mean time, dependencies are available in a file "opendcs-dep.tgz"
   which you can download from:
       http://www.covesw.com/download/build/opendcs-dep.tgz
>>>>>>> 59acb8e7


This will verify that everything can compile and tests can run

<<<<<<< HEAD
NOTE at this time jdk8 must be used as there is still a dependency on tools.jar
=======
5. Unpack the opendcs-dep.tgz tarball in the build directory so that there is
   a subdirectory here called 'dep' containing the needed jars.

6. Edit the "Settable Directories" section below so that the ant build
can find your git source tree and your directory with the downloaded jars.
    project.dir - set this to the 'opendcs' git working directory
    izpack.dir - set this to the location of the IzPack download
    dcpmon.dir - if you are building DCP Monitor, set this to location of DCPMON
                 web app source.
    HydroJSON - if you are building HydroJSON, set this to the location of the
                HdroJSON web app source.

7. CD to your build directory and run ant here.
>>>>>>> 59acb8e7

-->



<project name="OPENDCS Toolkit" default="jar" basedir="."
	
    >
	<description>Open DCS</description>
<<<<<<< HEAD
    
    <include file="common.xml"/>
	
	
<!-- depends="clean" -->
	<target name="prepare"  description="Makes build environment.">
=======

	<property environment="env"/>

	<!-- Settable Directories -->
	<property name="home.dir" value="${env.HOME}"/>
	<property name="project.dir" value="${env.OPENDCS_REPO}"/>
	<property name="thirdpartyjar.dir" value="dep"/>
	<property name="workspace.dir" value="${home.dir}/Documents/workspace-2019"/>
	<property name="izpack.dir" value="${env.IZPACK_HOME}"/>
	<property name="dcpmon.dir" value="${workspace.dir}/dcpmon"/>
	<property name="hydrojson.dir" value="${workspace.dir}/HydroJSON"/>
	<property name="src.dir" value="${project.dir}/src/main/java"/>
	<property name="src.test.dir" value="${project.dir}/src/test/java"/>
	<property name="resources.dir" value="${project.dir}/src/main/resources"/>

	<!-- Directories -->
	<property name="ant.home" value="/usr/local/ant"/>
	<property name="build.dir" value="build"/>
	<property name="build.classes" value="${build.dir}/classes"/>
	<property name="build.lib" value="${build.dir}/lib"/>
	<property name="build.test.classes" value="${build.dir}/test-classes"/>
	<property name="build.test.lib" value="${build.dir}/test-libs"/>
	<property name="dist.jar" value="${build.lib}/opendcs.jar"/>
	<property name="cwmsDbAPI.dir" value="${project.dir}/cwmsDbAPI"/>
	<property name="thirdpartyextjar.dir" value="${thirdpartyjar.dir}/ext/"/>
	<property name="cwmsSystemJars.dir" value="${project.dir}/cwmsSystemJars"/>

	<!-- VERSION NUMBERS -->
	<property name="MAJ_VER" value="7"/>
	<property name="MIN_VER" value="0"/>

	<taskdef uri="antlib:org.apache.maven.resolver.ant" resource="org/apache/maven/resolver/ant/antlib.xml"
		classpath="${project.dir}/lib/maven-resolver-ant-tasks-1.2.1-uber.jar" />

	<resolver:remoterepos id="resolver.repositories">
        <resolver:remoterepo refid="central" />
	</resolver:remoterepos>

	<loadfile property="RCNUM" srcFile="${project.dir}/rcnum.txt">
		<filterchain><striplinebreaks/></filterchain>
	</loadfile>
	<echo message="RCNUM=${RCNUM}"/>

	<target name="izpack_deps">
		<mkdir dir="${build.dir}/izpack"/>
		<get src="https://repo1.maven.org/maven2/org/codehaus/izpack/izpack-standalone-compiler/4.3.5/izpack-standalone-compiler-4.3.5.jar"
					dest="${build.dir}/izpack/izpack.jar" usetimestamp="true"/>
		
		<path id="lib.path">
			<fileset dir="${build.dir}/izpack" includes="*.jar"/>
		</path>
		<taskdef name="izpack" classname="com.izforge.izpack.ant.IzPackTask"
			classpathref="lib.path"/>
	</target>
<!--
	<taskdef name="izpack" classpath="${izpack.dir}/lib/compiler.jar"
		classname="com.izforge.izpack.ant.IzPackTask"/>
-->

	<path id="project.class.path">
		<pathelement path="${build.classes}/"/>
		<fileset dir="${thirdpartyjar.dir}">
			<include name="Cobra.jar"/>
			<include name="LoboBrowser-1.0.0.jar"/>
			<include name="asm-3.3.jar"/>
			<include name="aspectjrt-1.8.10.jar"/>
			<include name="cglib-2.1_3.jar"/>
			<include name="commons-codec-1.10.jar"/>
			<include name="commons-collections-2.1.1.jar"/>
			<include name="commons-logging-1.1.1.jar"/>
			<include name="commons-net-3.3.jar"/>
			<include name="ganymed-ssh2-build210.jar"/>
			<include name="jama-1.0.2.jar"/>
			<include name="javassist-3.7.ga.jar"/>
			<include name="jaxb-api-2.3.0.jar"/>
			<include name="jcalendar-1.3.2.jar"/>
			<include name="jcommon-1.0.16.jar"/>
			<include name="jep-2.4.1.jar"/>
			<include name="jfreechart-1.0.13.jar"/>
			<include name="jsch-0.1.55.jar"/>
			<include name="json-20200518.jar"/>
			<include name="jta-spec-1.0.1.jar"/>
			<include name="junit-3.8.1.jar"/>
			<include name="jython-2.7.2.jar"/>
			<include name="log4j-1.2.13.jar"/>
			<include name="mailapi-1.6.2.jar"/>
			<include name="ognl-2.7.3.jar"/>
			<include name="ojdbc8-19.3.0.0.jar"/>
			<include name="ons-19.3.0.0.jar"/>
			<include name="oraclepki-19.3.0.0.jar"/>
			<include name="osdt_cert-19.3.0.0.jar"/>
			<include name="osdt_core-19.3.0.0.jar"/>
			<include name="passay-1.3.1.jar"/>
			<include name="poi-5.0.0.jar"/>
			<include name="postgresql-9.1-901-1.jdbc4.jar"/>
			<include name="simplefan-19.3.0.0.jar"/>
			<include name="spring-test-2.5.6.jar"/>
			<include name="xml-apis-1.0.b2.jar"/>
			<include name="xwork-core-2.1.6.jar"/>
			<include name="bmp5-java-sdk.jar"/>
		</fileset>
		<fileset dir="${cwmsSystemJars.dir}">
			<include name="*.jar"/>
		</fileset>
	</path>

	<!-- get test dependencies -->
	<target name="test.dependencies">
		<mkdir dir="junit.libs/platform"/>
		<mkdir dir="junit.libs/engine"/>
		<resolver:resolve>
			<resolver:dependencies>
				<resolver:dependency coords="org.junit.platform:junit-platform-launcher:1.8.1"/>
				<resolver:dependency coords="org.junit.platform:junit-platform-engine:1.8.1"/>
				<resolver:dependency coords="org.junit.platform:junit-platform-commons:1.8.1"/>
				<resolver:dependency coords="org.junit.jupiter:junit-jupiter-api:5.8.1"/>
				<resolver:dependency coords="org.junit.jupiter:junit-jupiter-engine:5.8.1"/>

			</resolver:dependencies>
			<path refid="junit.platform.libs.classpath" scopes="compile,test"/>
		</resolver:resolve>
	</target>

	<target name="prepare" depends="clean" description="Makes build environment.">
>>>>>>> 59acb8e7
		<mkdir dir="${build.dir}"/>
		<mkdir dir="${build.classes}"/>
		<mkdir dir="${build.lib}"/>
	</target>

	<target name="clean" description="Removes all generated files.">
		<delete dir="${build.dir}"/>
		<delete dir="stage"/>
		<delete>
 			<fileset dir="." includes="opendcs-*-unix-install.tgz"/>
            <fileset dir="." includes="opendcs-src-*.tgz"/>
            <fileset dir="." includes="opendcs-cwms-*.tgz"/>
		</delete>
		<delete dir="combined-src"/>
	</target>

	<target name="compile" depends="prepare,common.resolve"
		description="Compiles all source code.">

		<!-- create build date -->
		<tstamp>
			<format property="buildDate" pattern="MMM dd, yyyy"/>
		</tstamp>

		<copy todir="${build.classes}/lrgs/nledit">
			<fileset dir="${src.dir}/lrgs/nledit">
				<include name="*.gif"/>
			</fileset>
		</copy>

		<delete file="${build.classes}/lrgs/gui/LrgsBuild.class"/>
        <copy file="${src.dir}/lrgs/gui/LrgsBuild.java"
              tofile="${build.classes}/lrgs/gui/LrgsBuild.java"
              overwrite="true">
            <filterset>
				<filter token="VERSION" value="${version}"/>
                <filter token="DATE" value="${buildDate}" />
                <filter token="RCNUM" value="${RCNUM}" />
            </filterset>
        </copy>
		<javac debug="true" destdir="${build.classes}"
			target="1.7" source="1.7"
			includeantruntime="true"
			includes="lrgs/gui/LrgsBuild.java">
			<src path="${build.classes}"/>			
            <classpath refid="runtime.classpath"/>
		</javac>

		<javac debug="true" destdir="${build.classes}"
			target="1.7" source="1.7"
			includeantruntime="true"
			includes="decodes/**,ilex/**,lrgs/**,lritdcs/**,opendcs/**,covesw/**">
			<src path="${src.dir}"/>			
            <classpath refid="runtime.classpath"/>
		</javac>

	</target>

	<target name="compile-test" depends="compile,common.resolve">
		<mkdir dir="${build.test.classes}"/>
		<javac debug="true" destdir="${build.test.classes}"
			target="1.8" source="1.8" includeantruntime="false"
		>
			<src path="${src.test.dir}"/>
			<classpath>
				<pathelement location="${build.classes}"/>
                <path refid="runtime.classpath"/>
                <path refid="test.classpath"/>
			</classpath>			
		</javac>

	</target>

	<target name="test" depends="compile-test">
		<pathconvert property="platform_path" refid="junit.platform.libs.classpath"/>
		<echo message="platform path: ${platform_path}"/>
		<mkdir dir="${build.dir}/test-results"/>
		<junitlauncher haltOnFailure="true" printSummary="true">
			<classpath refid="test.classpath"/>
            <classpath refid="runtime.classpath"/>
            <classpath refid="junit.platform.libs.classpath"/>
            <classpath>
                <pathelement location="${build.test.classes}"/>
                <pathelement location="${build.classes}"/>
            </classpath>
           
			<testclasses outputdir="${build.dir}/test-results">
				<!-- <fork dir="${build.dir}"/>-->
				<fileset dir="${build.test.classes}"/>
				<listener type="legacy-brief" sendSysOut="true"/>
                <listener type="legacy-xml" sendSysErr="true" sendSysOut="true"/>                
			</testclasses>
            
		</junitlauncher>
	</target>

	<target name="jar" depends="compile" description="Generates opendcs.jar.">

		<!-- copy the resource files to the build directory. -->
		<copy todir="${build.classes}/decodes/resources">
    		<fileset dir="${resources.dir}/decodes/resources"/>
		</copy>
		<copy todir="${build.classes}/ilex/resources">
    		<fileset dir="${resources.dir}/ilex/resources"/>
		</copy>

		<!-- AW_AlgorithmTemplate.java needed by Algorithm Editor. -->
		<copy todir="${build.classes}/decodes/tsdb/algo">
			<fileset dir="${src.dir}/decodes/tsdb/algo">
				<include name="AW_AlgorithmTemplate.java"/>
			</fileset>
		</copy>

		<jar jarfile="${dist.jar}"
		     basedir="${build.classes}"
			 update="true"/>
	</target>

	<target name="all" depends="clean,jar"
		description="Cleans, compiles, and builds the distrubtion Jar file."/>
	
	<!-- Builds staging area for IzPack Installer -->
	<target name="stage" depends="jar,common.resolve">
		<mkdir dir="stage"/>
		<mkdir dir="stage/doc"/>
		<mkdir dir="stage/netlist"/>
		<touch file="stage/netlist/empty.nl"/>
		<mkdir dir="stage/icons"/>
		<mkdir dir="stage/bin"/>
		<mkdir dir="stage/dep"/>		
		<mkdir dir="stage/examples"/>
		<mkdir dir="stage/python"/>
		<mkdir dir="stage/poll"/>

		<!-- build the sample database -->
		<mkdir dir="stage/edit-db"/>
		<mkdir dir="stage/edit-db/config"/>
		<mkdir dir="stage/edit-db/datasource"/>
		<mkdir dir="stage/edit-db/datatype"/>
		<mkdir dir="stage/edit-db/enum"/>
		<mkdir dir="stage/edit-db/equipment"/>
		<mkdir dir="stage/edit-db/eu"/>
		<mkdir dir="stage/edit-db/netlist"/>
		<mkdir dir="stage/edit-db/platform"/>
		<mkdir dir="stage/edit-db/presentation"/>
		<mkdir dir="stage/edit-db/routing"/>
		<mkdir dir="stage/edit-db/site"/>
		<mkdir dir="stage/schema"/>
		<mkdir dir="stage/schema/cwms"/>
		<mkdir dir="stage/schema/hdb"/>
		<mkdir dir="stage/schema/opendcs-pg"/>
		<mkdir dir="stage/schema/opendcs-oracle"/>
		<mkdir dir="stage/schema/noaa"/>

		<copy todir="stage/edit-db">
			<fileset dir="${project.dir}/install/edit-db">
				<include name="**/*.xml"/>
			</fileset>
		</copy>

		<copy todir="stage/icons">
			<fileset dir="${project.dir}/install/icons"/>
		</copy>
		<tar destfile="stage/icons.tar.gz" compression="gzip">
			<tarfileset dir="stage" includes="icons/**">
			</tarfileset>
		</tar>

		<copy todir="stage/bin">
			<fileset dir="${project.dir}/install/bin"/>
			<fileset dir="build/lib">
				<include name="opendcs.jar"/>
			</fileset>
		</copy>
		<copy todir="stage/dep">
			<mappedresources enablemultiplemappings="false">
				<!-- tweak to load at end as LoboBrowser here is including it's own jooq libaries for some reason breaking CWMS use-->
				<restrict>
					<path refid="runtime.classpath"/>
					<type type="file"/>
				</restrict>
				<chainedmapper>
					<flattenmapper/>
					<regexpmapper from="^(LoboBrowser-1.0.0.jar)" to="zzz\1"/>
				</chainedmapper>
			</mappedresources>
			<mappedresources enablemultiplemappings="false">				
				<restrict>
					<path refid="runtime.classpath"/>
					<type type="file"/>
				</restrict>
				<chainedmapper>
					<flattenmapper/>
					<regexpmapper from="^(?!LoboBrowser-1.0.0.jar)(.*)" to="\1"/>
				</chainedmapper>
			</mappedresources>
			
		</copy>

		<copy todir="stage/imports/comp-standard">
			<fileset dir="${src.dir}/decodes/tsdb/algo">
				<include name="*.xml"/>
			</fileset>
			<fileset dir="${project.dir}/install/imports/comp-standard">
				<include name="*.xml"/>
			</fileset>
		</copy>
		<copy todir="stage/imports/comp-cwms">
			<fileset dir="${src.dir}/decodes/cwms/rating">
				<include name="*.xml"/>
			</fileset>
			<fileset dir="${src.dir}/decodes/cwms/validation">
				<include name="*.xml"/>
			</fileset>
			<fileset dir="${src.dir}/decodes/tsdb/algo">
				<include name="ExpressionParserAlgorithm.xml"/>
			</fileset>
		</copy>
		<copy todir="stage/imports/updates">
			<fileset dir="${project.dir}/install/imports/updates">
				<include name="*.xml"/>
			</fileset>
		</copy>

		<copy todir="stage">
			<fileset dir="${project.dir}/izpack">
				<include name="opendcs-${MAJ_VER}-${MIN_VER}.xml"/>
				<include name="*.txt"/>
				<include name="unixOpenDcsShortcutSpec.xml"/>
				<include name="winOpenDcsShortcutSpec.xml"/>
			</fileset>
			<fileset dir="${project.dir}/install">
				<include name="decodes.properties"/>
				<include name="computations.conf"/>
				<include name="LddsConnections"/>
			</fileset>
		</copy>

		<copy todir="stage/doc">
			<fileset dir="${project.dir}/doc">
				<include name="*.pdf"/>
				<include name="algorithms.txt"/>
			</fileset>
		</copy>
		<tar destfile="stage/doc.tar.gz" compression="gzip">
			<tarfileset dir="stage" includes="doc/**">
			</tarfileset>
		</tar>


		<copy todir="stage/poll">
			<fileset dir="${project.dir}/install/poll">
				<include name="*.poll"/>
			</fileset>
		</copy>

		<copy todir="stage">
			<fileset dir="${project.dir}/install/lrgs">
				<include name="archive"/>
				<include name="users"/>
				<include name="users/lrgsadmin"/>
				<include name="ddsrecv.conf"/>
				<include name="drgsconf.xml"/>
				<include name="drivers"/>
				<include name="lrgs.conf"/>
				<include name="netlist"/>
				<include name=".lrgs.passwd"/>
				<include name="lrgs.service"/>
			</fileset>
		</copy>

		<copy todir="stage/schema/cwms">
			<fileset dir="${project.dir}/schema/cwms"/>
		</copy>

		<copy todir="stage/schema/hdb">
			<fileset dir="${project.dir}/schema/hdb"/>
		</copy>

		<copy todir="stage/schema/opendcs-pg">
			<fileset dir="${project.dir}/schema/opendcs-pg"/>
		</copy>

		<copy todir="stage/schema/opendcs-oracle">
			<fileset dir="${project.dir}/schema/opendcs-oracle"/>
		</copy>

		<copy todir="stage/schema/noaa">
			<fileset dir="${project.dir}/schema/noaa"/>
		</copy>

		<copy todir="stage/python">
			<fileset dir="${project.dir}/python"/>
		</copy>		

	</target>

	<!-- same as package, but remove libraries not needed by USACE or USBR -->
<<<<<<< HEAD
	<target name="nonfed" depends="stage">
=======
	<target name="nonfed" depends="stage,izpack_deps">
		<delete dir="stage/dep/Lib"/>
>>>>>>> 59acb8e7
		<delete file="stage/dep/jep-2.4.1.jar"/>
		<delete file="stage/dep/jython-2.7.2.jar"/>
		<delete file="stage/dep/xmlparserv2-12.1.0.2.jar"/>
		<delete file="stage/dep/Cobra.jar"/>
		<!-- Invokes izpack to build installable package with defaults for CWMS -->
		<izpack input="${project.dir}/izpack/opendcs-install.xml"
				output="stage/opendcs-nf-${version}.jar"
				installerType="standard"
				basedir="stage"
				izPackDir="${izpack.dir}">
			<property name="version" value="${version}"/>
			<property name="hdb.preselect" value="no"/>
		</izpack>
	</target>

	<!-- same as nonfed, but includes OpenTSDB and computation files -->
<<<<<<< HEAD
	<target name="opendcs" depends="stage,common.izpack.dependencies">
		<!-- Invokes izpack to build installable package with defaults for CWMS -->		
		<property name="hdb.preselect" value="no"/>
		<izpack input="${project.dir}/izpack/opendcs-install.xml"
				output="stage/opendcs-ot-${version}.jar"
=======
	<target name="opentsdb" depends="stage,izpack_deps">
		<!-- Invokes izpack to build installable package with defaults for CWMS -->
		<izpack input="${project.dir}/izpack/opendcs-${MAJ_VER}-${MIN_VER}.xml"
				output="stage/opendcs-ot-${MAJ_VER}-${MIN_VER}-${RCNUM}.jar"
>>>>>>> 59acb8e7
				installerType="standard"
				inheritAll="true"
				basedir="stage"
				izPackDir="${izpack.dir}">
			
		</izpack>
	</target>

	<!-- same as OpenTSDB, but HDB package is preselected, needed for headless install -->
<<<<<<< HEAD
	<target name="hdb" depends="stage,common.izpack.dependencies">
=======
	<target name="hdb" depends="stage,izpack_deps">
>>>>>>> 59acb8e7
		<!-- Invokes izpack to build installable package with defaults for CWMS -->
		<property name="hdb.preselect" value="yes"/>
		<izpack input="${project.dir}/izpack/opendcs-install.xml"
				output="stage/opendcs-hdb-${version}.jar"
				installerType="standard"
				inheritAll="true"
				basedir="stage"
				izPackDir="${izpack.dir}">
		</izpack>
	</target>

	<target name="cwmstar" depends="stage">
		<delete file="stage/dep/ojdbc8.jar"/>
		<delete file="stage/dep/ojdbc6.jar"/>		
		<delete>
			<fileset dir="stage/bin" includes="*.bat"/>
			<fileset dir="stage" includes="unixOpenDcsShortcutSpec.xml,winOpenDcsShortcutSpec.xml"/>
			<fileset dir="stage" includes="dospath.txt,opendcs-${MAJ_VER}-${MIN_VER}.xml,readme.txt,LddsConnections"/>
		</delete>
		<move file="stage/lrgs.conf" tofile="stage/lrgs.conf.sample"/>
		<move file="stage/ddsrecv.conf" tofile="stage/ddsrecv.conf.sample"/>
		<move file="stage/decodes.properties" tofile="stage/decodes.properties.sample"/>
		<move file="stage/drgsconf.xml" tofile="stage/drgsconf.xml.sample"/>
		<move file="stage/edit-db" tofile="stage/edit-db.init"/>
		<move file="stage/users" tofile="stage/users.init"/>
		<replace dir="stage/bin" token="%INSTALL_PATH" value="$DCSTOOL_HOME"/>
		<tar destfile="opendcs-cwms-${MAJ_VER}-${MIN_VER}-${RCNUM}.tgz" compression="gzip">
			<tarfileset dir="stage">
				<exclude name="bin/*"/>
				<exclude name="schema/cwms/createDb.sh"/>
				<exclude name="schema/cwms/importDecodesTemplate.sh"/>
				<exclude name="schema/cwms/createDefinesSql.sh"/>
				<exclude name="schema/cwms/createTableSpaces.sh"/>
				<exclude name="doc.tar.gz"/>
				<exclude name="icons.tar.gz"/>
			</tarfileset>
			<tarfileset dir="stage/bin" filemode="755" prefix="bin"/>
			<tarfileset file="stage/schema/cwms/createDb.sh" filemode="755" prefix="schema/cwms"/>
			<tarfileset file="stage/schema/cwms/importDecodesTemplate.sh" filemode="755" prefix="schema/cwms"/>
			<tarfileset file="stage/schema/cwms/createDefinesSql.sh" filemode="755" prefix="schema/cwms"/>
			<tarfileset file="stage/schema/cwms/createTableSpaces.sh" filemode="755" prefix="schema/cwms"/>

		</tar>
	</target>

	<target name="eclipse-ide-files" depends="common.resolve">
		<!-- 
			Derived Directly from Mark O'Connors stackoverflow answer. Thank you for
			coming up with this!
			https://stackoverflow.com/a/11617592
		-->
		<!-- resolve -->		
		
		<taskdef name="groovy" classname="org.codehaus.groovy.ant.Groovy" classpathref="groovy.classpath"/>

		<groovy>		
			import groovy.xml.MarkupBuilder
		
			//
			// Generate the project file
			//
			project.log("Creating .project")
		
			new File(".project").withWriter { writer ->
				def xml = new MarkupBuilder(writer)
		
				xml.projectDescription() {
					name(project.name)
					comment()
					projects()
					buildSpec() {
						buildCommand() {
							name("org.eclipse.jdt.core.javabuilder")
							arguments()
						}
						buildCommand() {
							name("org.eclipse.ui.externaltools.ExternalToolBuilder")
							triggers("full,incremental")
							arguments() {
								dictionary() {
									key("LaunchConfigHandle")
			                  		value("&lt;project&gt;/.externalToolBuilders/jar.launch")
								}
							}
						}
					}
					natures() {
						nature("org.eclipse.jdt.core.javanature")
					}
				}
			}
		
			//
			// Generate the classpath file
			//
			// The "lib" classpathentry fields are populated using the ivy artifact report
			//
			project.log("Creating .classpath")
		
			new File(".classpath").withWriter { writer ->
				def xml = new MarkupBuilder(writer)
		
				xml.classpath() {
					classpathentry(kind:"src",    path:"src/main/java", output="bin/main")
					classpathentry(kind:"src",    path:"src/main/resources", output="bin/main")
					classpathentry(kind:"src",    path:"src/test/java", output="bin/test")					
					classpathentry(kind:"output", path:"bin")
					classpathentry(kind:"con",    path:"org.eclipse.jdt.launching.JRE_CONTAINER")
		
					project.getReference("runtime.classpath").each {
						classpathentry(kind:"lib", path:it)
					}

					project.getReference("test.classpath").each {
						classpathentry(kind:"lib", path:it)
					}
				}
			}
		</groovy>
        <mkdir dir=".externalToolBuilders"/>
        <mkdir dir=".settings"/>
        <copy file="ide-support/eclipse/jar.launch" todir=".externalToolBuilders"/>
        <copy file="ide-support/eclipse/org.eclipse.jdt.core.prefs" todir=".settings"/>
        <echo>
            As it is impossible to know everyone's configuration and preferences this target does the bear minimum 
            to get Eclipse going. You will have to do a "build all" or run ant jar on the command line to make
            sure dependencies are in place.

            The project currently requires Java 8 due to a dependencies on tools.jar. It is left to the eclipse user
            to make sure a JDK is available and configured correctly for that need.
        </echo>
	</target>
</project><|MERGE_RESOLUTION|>--- conflicted
+++ resolved
@@ -7,39 +7,12 @@
 
 To get started run
 
-<<<<<<< HEAD
 ant test
-=======
-1. #    Eventually we want to be able to build with gradle or at least use it
-   #    to download dependency jar files needed by opendcs. To do that, something
-   #    like the following will be done:
-   #    cd $HOME/git/opendcs     (or wherever it is for you)
-   #    ./gradlew opentsdb
-   HOWEVER, in the mean time, dependencies are available in a file "opendcs-dep.tgz"
-   which you can download from:
-       http://www.covesw.com/download/build/opendcs-dep.tgz
->>>>>>> 59acb8e7
-
 
 This will verify that everything can compile and tests can run
 
-<<<<<<< HEAD
 NOTE at this time jdk8 must be used as there is still a dependency on tools.jar
-=======
-5. Unpack the opendcs-dep.tgz tarball in the build directory so that there is
-   a subdirectory here called 'dep' containing the needed jars.
-
-6. Edit the "Settable Directories" section below so that the ant build
-can find your git source tree and your directory with the downloaded jars.
-    project.dir - set this to the 'opendcs' git working directory
-    izpack.dir - set this to the location of the IzPack download
-    dcpmon.dir - if you are building DCP Monitor, set this to location of DCPMON
-                 web app source.
-    HydroJSON - if you are building HydroJSON, set this to the location of the
-                HdroJSON web app source.
-
-7. CD to your build directory and run ant here.
->>>>>>> 59acb8e7
+
 
 -->
 
@@ -49,139 +22,14 @@
 	
     >
 	<description>Open DCS</description>
-<<<<<<< HEAD
+
     
     <include file="common.xml"/>
 	
 	
 <!-- depends="clean" -->
 	<target name="prepare"  description="Makes build environment.">
-=======
-
-	<property environment="env"/>
-
-	<!-- Settable Directories -->
-	<property name="home.dir" value="${env.HOME}"/>
-	<property name="project.dir" value="${env.OPENDCS_REPO}"/>
-	<property name="thirdpartyjar.dir" value="dep"/>
-	<property name="workspace.dir" value="${home.dir}/Documents/workspace-2019"/>
-	<property name="izpack.dir" value="${env.IZPACK_HOME}"/>
-	<property name="dcpmon.dir" value="${workspace.dir}/dcpmon"/>
-	<property name="hydrojson.dir" value="${workspace.dir}/HydroJSON"/>
-	<property name="src.dir" value="${project.dir}/src/main/java"/>
-	<property name="src.test.dir" value="${project.dir}/src/test/java"/>
-	<property name="resources.dir" value="${project.dir}/src/main/resources"/>
-
-	<!-- Directories -->
-	<property name="ant.home" value="/usr/local/ant"/>
-	<property name="build.dir" value="build"/>
-	<property name="build.classes" value="${build.dir}/classes"/>
-	<property name="build.lib" value="${build.dir}/lib"/>
-	<property name="build.test.classes" value="${build.dir}/test-classes"/>
-	<property name="build.test.lib" value="${build.dir}/test-libs"/>
-	<property name="dist.jar" value="${build.lib}/opendcs.jar"/>
-	<property name="cwmsDbAPI.dir" value="${project.dir}/cwmsDbAPI"/>
-	<property name="thirdpartyextjar.dir" value="${thirdpartyjar.dir}/ext/"/>
-	<property name="cwmsSystemJars.dir" value="${project.dir}/cwmsSystemJars"/>
-
-	<!-- VERSION NUMBERS -->
-	<property name="MAJ_VER" value="7"/>
-	<property name="MIN_VER" value="0"/>
-
-	<taskdef uri="antlib:org.apache.maven.resolver.ant" resource="org/apache/maven/resolver/ant/antlib.xml"
-		classpath="${project.dir}/lib/maven-resolver-ant-tasks-1.2.1-uber.jar" />
-
-	<resolver:remoterepos id="resolver.repositories">
-        <resolver:remoterepo refid="central" />
-	</resolver:remoterepos>
-
-	<loadfile property="RCNUM" srcFile="${project.dir}/rcnum.txt">
-		<filterchain><striplinebreaks/></filterchain>
-	</loadfile>
-	<echo message="RCNUM=${RCNUM}"/>
-
-	<target name="izpack_deps">
-		<mkdir dir="${build.dir}/izpack"/>
-		<get src="https://repo1.maven.org/maven2/org/codehaus/izpack/izpack-standalone-compiler/4.3.5/izpack-standalone-compiler-4.3.5.jar"
-					dest="${build.dir}/izpack/izpack.jar" usetimestamp="true"/>
-		
-		<path id="lib.path">
-			<fileset dir="${build.dir}/izpack" includes="*.jar"/>
-		</path>
-		<taskdef name="izpack" classname="com.izforge.izpack.ant.IzPackTask"
-			classpathref="lib.path"/>
-	</target>
-<!--
-	<taskdef name="izpack" classpath="${izpack.dir}/lib/compiler.jar"
-		classname="com.izforge.izpack.ant.IzPackTask"/>
--->
-
-	<path id="project.class.path">
-		<pathelement path="${build.classes}/"/>
-		<fileset dir="${thirdpartyjar.dir}">
-			<include name="Cobra.jar"/>
-			<include name="LoboBrowser-1.0.0.jar"/>
-			<include name="asm-3.3.jar"/>
-			<include name="aspectjrt-1.8.10.jar"/>
-			<include name="cglib-2.1_3.jar"/>
-			<include name="commons-codec-1.10.jar"/>
-			<include name="commons-collections-2.1.1.jar"/>
-			<include name="commons-logging-1.1.1.jar"/>
-			<include name="commons-net-3.3.jar"/>
-			<include name="ganymed-ssh2-build210.jar"/>
-			<include name="jama-1.0.2.jar"/>
-			<include name="javassist-3.7.ga.jar"/>
-			<include name="jaxb-api-2.3.0.jar"/>
-			<include name="jcalendar-1.3.2.jar"/>
-			<include name="jcommon-1.0.16.jar"/>
-			<include name="jep-2.4.1.jar"/>
-			<include name="jfreechart-1.0.13.jar"/>
-			<include name="jsch-0.1.55.jar"/>
-			<include name="json-20200518.jar"/>
-			<include name="jta-spec-1.0.1.jar"/>
-			<include name="junit-3.8.1.jar"/>
-			<include name="jython-2.7.2.jar"/>
-			<include name="log4j-1.2.13.jar"/>
-			<include name="mailapi-1.6.2.jar"/>
-			<include name="ognl-2.7.3.jar"/>
-			<include name="ojdbc8-19.3.0.0.jar"/>
-			<include name="ons-19.3.0.0.jar"/>
-			<include name="oraclepki-19.3.0.0.jar"/>
-			<include name="osdt_cert-19.3.0.0.jar"/>
-			<include name="osdt_core-19.3.0.0.jar"/>
-			<include name="passay-1.3.1.jar"/>
-			<include name="poi-5.0.0.jar"/>
-			<include name="postgresql-9.1-901-1.jdbc4.jar"/>
-			<include name="simplefan-19.3.0.0.jar"/>
-			<include name="spring-test-2.5.6.jar"/>
-			<include name="xml-apis-1.0.b2.jar"/>
-			<include name="xwork-core-2.1.6.jar"/>
-			<include name="bmp5-java-sdk.jar"/>
-		</fileset>
-		<fileset dir="${cwmsSystemJars.dir}">
-			<include name="*.jar"/>
-		</fileset>
-	</path>
-
-	<!-- get test dependencies -->
-	<target name="test.dependencies">
-		<mkdir dir="junit.libs/platform"/>
-		<mkdir dir="junit.libs/engine"/>
-		<resolver:resolve>
-			<resolver:dependencies>
-				<resolver:dependency coords="org.junit.platform:junit-platform-launcher:1.8.1"/>
-				<resolver:dependency coords="org.junit.platform:junit-platform-engine:1.8.1"/>
-				<resolver:dependency coords="org.junit.platform:junit-platform-commons:1.8.1"/>
-				<resolver:dependency coords="org.junit.jupiter:junit-jupiter-api:5.8.1"/>
-				<resolver:dependency coords="org.junit.jupiter:junit-jupiter-engine:5.8.1"/>
-
-			</resolver:dependencies>
-			<path refid="junit.platform.libs.classpath" scopes="compile,test"/>
-		</resolver:resolve>
-	</target>
-
-	<target name="prepare" depends="clean" description="Makes build environment.">
->>>>>>> 59acb8e7
+
 		<mkdir dir="${build.dir}"/>
 		<mkdir dir="${build.classes}"/>
 		<mkdir dir="${build.lib}"/>
@@ -480,12 +328,7 @@
 	</target>
 
 	<!-- same as package, but remove libraries not needed by USACE or USBR -->
-<<<<<<< HEAD
 	<target name="nonfed" depends="stage">
-=======
-	<target name="nonfed" depends="stage,izpack_deps">
-		<delete dir="stage/dep/Lib"/>
->>>>>>> 59acb8e7
 		<delete file="stage/dep/jep-2.4.1.jar"/>
 		<delete file="stage/dep/jython-2.7.2.jar"/>
 		<delete file="stage/dep/xmlparserv2-12.1.0.2.jar"/>
@@ -502,18 +345,11 @@
 	</target>
 
 	<!-- same as nonfed, but includes OpenTSDB and computation files -->
-<<<<<<< HEAD
 	<target name="opendcs" depends="stage,common.izpack.dependencies">
 		<!-- Invokes izpack to build installable package with defaults for CWMS -->		
 		<property name="hdb.preselect" value="no"/>
 		<izpack input="${project.dir}/izpack/opendcs-install.xml"
 				output="stage/opendcs-ot-${version}.jar"
-=======
-	<target name="opentsdb" depends="stage,izpack_deps">
-		<!-- Invokes izpack to build installable package with defaults for CWMS -->
-		<izpack input="${project.dir}/izpack/opendcs-${MAJ_VER}-${MIN_VER}.xml"
-				output="stage/opendcs-ot-${MAJ_VER}-${MIN_VER}-${RCNUM}.jar"
->>>>>>> 59acb8e7
 				installerType="standard"
 				inheritAll="true"
 				basedir="stage"
@@ -523,11 +359,7 @@
 	</target>
 
 	<!-- same as OpenTSDB, but HDB package is preselected, needed for headless install -->
-<<<<<<< HEAD
 	<target name="hdb" depends="stage,common.izpack.dependencies">
-=======
-	<target name="hdb" depends="stage,izpack_deps">
->>>>>>> 59acb8e7
 		<!-- Invokes izpack to build installable package with defaults for CWMS -->
 		<property name="hdb.preselect" value="yes"/>
 		<izpack input="${project.dir}/izpack/opendcs-install.xml"
