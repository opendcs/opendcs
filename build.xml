<?xml version="1.0"?>

<!--

This is the ANT build file for OpenDCS 6.7 RC02 and Later.
The intent is that this will eventually be replaced with a Maven pom.xml.

To get started run

ant test

This will verify that everything can compile and tests can run

NOTE at this time jdk8 must be used as there is still a dependency on tools.jar


-->
<project name="OPENDCS Toolkit" default="jar" basedir="."
    xmlns:artifact="antlib:org.apache.maven.artifact.ant" xmlns:resolver="antlib:org.apache.maven.resolver.ant"
    xmlns:if="ant:if" xmlns:unless="ant:unless"
    >
    <description>Open DCS</description>


    <include file="common.xml"/>
    <include file="docs/build.xml"/>

<!-- depends="clean" -->
    <target name="prepare"  description="Makes build environment.">
        <mkdir dir="${build.dir}"/>
        <mkdir dir="${build.classes}"/>
        <mkdir dir="${build.lib}"/>
        <pathconvert property="junitlauncherPresent" setonempty="false" pathsep=" ">
            <path>
                <fileset dir="${ant.home}">
                    <include name="**/ant-junitlauncher*.jar"/>
                </fileset>
            </path>
        </pathconvert>
    </target>

    <target name="clean" description="Removes all generated files.">
        <delete dir="${build.dir}"/>
        <delete dir="stage"/>
        <delete>
             <fileset dir="." includes="opendcs-*-unix-install.tgz"/>
            <fileset dir="." includes="opendcs-src-*.tgz"/>
            <fileset dir="." includes="opendcs-cwms-*.tgz"/>
        </delete>
        <delete dir="combined-src"/>
        <antcall target="docs.clean"/>
    </target>

    <target name="compile" depends="prepare,common.resolve"
        description="Compiles all source code.">

        <!-- create build date -->
        <tstamp>
            <format property="buildDate" pattern="MMM dd, yyyy"/>
        </tstamp>

		<copy todir="${build.classes}/lrgs/nledit">
			<fileset dir="${src.dir}/lrgs/nledit">
				<include name="*.gif"/>
			</fileset>
		</copy>
		<sync todir="${build.resources}">
			<fileset dir="${resources.dir}"/>
		</sync>

        <delete file="${build.classes}/lrgs/gui/LrgsBuild.class"/>
        <copy file="${src.dir}/lrgs/gui/LrgsBuild.java"
              tofile="${build.classes}/lrgs/gui/LrgsBuild.java"
              overwrite="true">
            <filterset>
                <filter token="VERSION" value="${version}"/>
                <filter token="DATE" value="${buildDate}" />
                <filter token="RCNUM" value="${RCNUM}" />
            </filterset>
        </copy>
        <javac debug="true" destdir="${build.classes}"
            target="1.8" source="1.8"
            includeantruntime="true"
            encoding="UTF-8"
            includes="lrgs/gui/LrgsBuild.java">
            <src path="${build.classes}"/>
            <classpath refid="runtime.classpath"/>
        </javac>

        <javac debug="true" destdir="${build.classes}"
            target="1.8" source="1.8"
            includeantruntime="true"
            encoding="UTF-8"
            includes="**"
            excludes="lrgs/gui/LrgsBuild.java">
            <src path="${src.dir}"/>
            <classpath refid="runtime.classpath"/>
        </javac>

    </target>

    <target name="compile-test" depends="compile,common.resolve">
        <mkdir dir="${build.test.classes}"/>
        <javac debug="true" destdir="${build.test.classes}"
            target="1.8" source="1.8" includeantruntime="false"
            encoding="UTF-8"
        >
            <src path="${src.test.dir}"/>
            <classpath>
                <pathelement location="${build.classes}"/>
                <path refid="runtime.classpath"/>
                <path refid="test.classpath"/>
			</classpath>			
		</javac>
		<sync todir="${build.test.resources}">
    		<fileset dir="${resources.test.dir}"/>
		</sync>
	</target>

    <target name="test" depends="compile-test,jar">
        <pathconvert property="platform_path" refid="junit.platform.libs.classpath"/>
        <echo message="platform path: ${platform_path}"/>
        <mkdir dir="${build.dir}/test-results"/>
        <junitlauncher haltOnFailure="true" printSummary="true">
            <classpath refid="test.classpath"/>
            <classpath refid="runtime.classpath"/>
            <classpath refid="junit.platform.libs.classpath"/>
            <classpath>
				<pathelement location="${build.resources}"/>
				<pathelement location="${build.test.resources}"/>
                <pathelement location="${build.test.classes}"/>
                <pathelement location="${build.classes}"/>
            </classpath>

            <testclasses outputdir="${build.dir}/test-results">
                <fork>
                    <jvmarg value="-Dbuild.dir=${build.dir}"/>
                    <jvmarg if:set="debugPort" value="-agentlib:jdwp=transport=dt_socket,server=y,suspend=y,address=${debugPort}"/>
                </fork>
                <fileset dir="${build.test.classes}"/>
                <listener type="legacy-brief" sendSysOut="true"/>
                <listener type="legacy-xml" sendSysErr="true" sendSysOut="true"/>
            </testclasses>

        </junitlauncher>
    </target>

    <target name="jar" depends="compile" description="Generates opendcs.jar.">

        <!-- copy the resource files to the build directory. -->
        <copy todir="${build.classes}">
            <fileset dir="${resources.dir}"/>
        </copy>

        <!-- AW_AlgorithmTemplate.java needed by Algorithm Editor. -->
        <copy todir="${build.classes}/decodes/tsdb/algo">
            <fileset dir="${src.dir}/decodes/tsdb/algo">
                <include name="AW_AlgorithmTemplate.java"/>
            </fileset>
        </copy>

        <jar jarfile="${dist.jar}"
             basedir="${build.classes}"
             update="true"/>
    </target>

    <target name="publish" depends="jar,common.init-ivy,common.resolve.build" description="--> publish ivy artifacts">
        <publish/>
    </target>

    <target name="all" depends="clean,jar"
        description="Cleans, compiles, and builds the distribution Jar file."/>

    <target name="javadocs" depends="compile">
        <javadoc destdir="${build.dir}/javadocs"
                 author="true"
                 version="true"
                 use="true"
                 windowTitle="OpenDCS API"
                 classpathref="runtime.classpath">
            <fileset dir="${src.dir}"/>
            <tag name="todo" scope="all" description="To do:"/>
        </javadoc>
    </target>

    <target name="release" depends="jar,javadocs,test,opendcs,publish" description="Generates signed bundle suitable for maven central upload."
            if="isUnix"
    >
        <mkdir dir="${build.release.dir}"/>
        <copy file="${dist.jar}" tofile="${build.release.dir}/opendcs-${version}.jar"/>
        <copy file="${build.dir}/lib/opendcs.pom" tofile="${build.release.dir}/opendcs-${version}.pom"/>

        <jar jarfile="${build.release.dir}/opendcs-${version}-javadoc.jar"
             basedir="${build.dir}/javadocs"
             update="true"/>

        <jar jarfile="${build.release.dir}/opendcs-${version}-sources.jar">
            <fileset dir="${src.dir}" includes="**/*.java"/>
        </jar>

        <available property="have.gpg" file="gpg" filepath="${PATH}"/>
        <if>
            <not>
                <isset property="have.gpg"/>
            </not>
            <then>
                <echo message="GPG is required to sign the components"/>
            </then>
            <else>
                <gpgsignfile target="opendcs-${version}.pom"/>
                <gpgsignfile target="opendcs-${version}.jar"/>
                <gpgsignfile target="opendcs-${version}-javadoc.jar"/>
                <gpgsignfile target="opendcs-${version}-sources.jar"/>
                <jar jarfile="${build.release.dir}/bundle.jar">
                    <fileset dir="${build.release.dir}" excludes="bundle.jar"/>
                </jar>
            </else>
        </if>
    </target>

    <!-- Builds staging area for IzPack Installer -->
    <target name="stage" depends="jar,common.resolve.build,docs.build">
        <mkdir dir="stage"/>
        <mkdir dir="stage/doc/html"/>
        <mkdir dir="stage/netlist"/>
        <touch file="stage/netlist/empty.nl"/>
        <mkdir dir="stage/icons"/>
        <mkdir dir="stage/bin"/>
        <mkdir dir="stage/dep"/>
        <mkdir dir="stage/examples"/>
        <mkdir dir="stage/python"/>
        <mkdir dir="stage/poll"/>

        <!-- build the sample database -->
        <mkdir dir="stage/edit-db"/>
        <mkdir dir="stage/edit-db/config"/>
        <mkdir dir="stage/edit-db/datasource"/>
        <mkdir dir="stage/edit-db/datatype"/>
        <mkdir dir="stage/edit-db/enum"/>
        <mkdir dir="stage/edit-db/equipment"/>
        <mkdir dir="stage/edit-db/eu"/>
        <mkdir dir="stage/edit-db/netlist"/>
        <mkdir dir="stage/edit-db/platform"/>
        <mkdir dir="stage/edit-db/presentation"/>
        <mkdir dir="stage/edit-db/routing"/>
        <mkdir dir="stage/edit-db/site"/>
        <mkdir dir="stage/schema"/>
        <mkdir dir="stage/schema/cwms"/>
        <mkdir dir="stage/schema/hdb"/>
        <mkdir dir="stage/schema/opendcs-pg"/>
        <mkdir dir="stage/schema/opendcs-oracle"/>
        <mkdir dir="stage/schema/noaa"/>

        <copy todir="stage/edit-db">
            <fileset dir="${project.dir}/install/edit-db">
                <include name="**/*.xml"/>
            </fileset>
        </copy>

        <copy todir="stage/icons">
            <fileset dir="${project.dir}/install/icons"/>
        </copy>
        <tar destfile="stage/icons.tar.gz" compression="gzip">
            <tarfileset dir="stage" includes="icons/**">
            </tarfileset>
        </tar>

        <copy todir="stage/bin">
            <fileset dir="${project.dir}/install/bin"/>
            <fileset dir="build/lib">
                <include name="opendcs.jar"/>
            </fileset>
        </copy>
        <copy todir="stage/dep">
            <mappedresources enablemultiplemappings="false">
                <!-- tweak to load at end as LoboBrowser here is including it's own jooq libaries for some reason breaking CWMS use-->
                <restrict>
                    <path refid="runtime.classpath"/>
                    <type type="file"/>
                </restrict>
                <chainedmapper>
                    <flattenmapper/>
                    <regexpmapper from="^(LoboBrowser-1.0.0.jar)" to="zzz\1"/>
                </chainedmapper>
            </mappedresources>
            <mappedresources enablemultiplemappings="false">
                <restrict>
                    <path refid="runtime.classpath"/>
                    <type type="file"/>
                </restrict>
                <chainedmapper>
                    <flattenmapper/>
                    <regexpmapper from="^(?!LoboBrowser-1.0.0.jar)(.*)" to="\1"/>
                </chainedmapper>
            </mappedresources>

        </copy>

        <copy todir="stage/imports/comp-standard">
            <fileset dir="${src.dir}/decodes/tsdb/algo">
                <include name="*.xml"/>
            </fileset>
            <fileset dir="${project.dir}/install/imports/comp-standard">
                <include name="*.xml"/>
            </fileset>
        </copy>
        <copy todir="stage/imports/comp-cwms">
            <fileset dir="${src.dir}/decodes/cwms/rating">
                <include name="*.xml"/>
            </fileset>
            <fileset dir="${src.dir}/decodes/cwms/validation">
                <include name="*.xml"/>
            </fileset>
            <fileset dir="${src.dir}/decodes/tsdb/algo">
                <include name="ExpressionParserAlgorithm.xml"/>
            </fileset>
        </copy>
        <copy todir="stage/imports/updates">
            <fileset dir="${project.dir}/install/imports/updates">
                <include name="*.xml"/>
            </fileset>
        </copy>

        <copy todir="stage">
            <fileset dir="${project.dir}/izpack">
                <include name="opendcs-${MAJ_VER}-${MIN_VER}.xml"/>
                <include name="*.txt"/>
                <include name="unixOpenDcsShortcutSpec.xml"/>
                <include name="winOpenDcsShortcutSpec.xml"/>
            </fileset>
            <fileset dir="${project.dir}/install">
                <include name="decodes.properties"/>
                <include name="computations.conf"/>
                <include name="LddsConnections"/>
            </fileset>
        </copy>


        <copy todir="stage/doc/html">
            <fileset dir="${docs.output}/html">
                <include name="**"/>
                <exclude name=".buildinfo"/>
            </fileset>
        </copy>


        <if>
            <!-- the output between PDF and html is a bit different -->
            <equals arg1="${sphinx.target}" arg2="latexpdf"/>
            <then>
                <mkdir dir="stage/doc/pdf"/>
                <echo message="copying opendcs.pdf."/>
                <copy todir="stage/doc/pdf">
                    <fileset dir="${docs.output}/latex">
                        <include name="*.pdf"/>
                    </fileset>
                </copy>
            </then>
            <else>
                <echo message="copying html files."/>
            </else>
        </if>

        <tar destfile="stage/doc.tar.gz" compression="gzip">
            <tarfileset dir="stage" includes="doc/**">
            </tarfileset>
        </tar>


        <copy todir="stage/poll">
            <fileset dir="${project.dir}/install/poll">
                <include name="*.poll"/>
            </fileset>
        </copy>

        <copy todir="stage">
            <fileset dir="${project.dir}/install/lrgs">
                <include name="archive"/>
                <include name="users"/>
                <include name="users/lrgsadmin"/>
                <include name="ddsrecv.conf"/>
                <include name="drgsconf.xml"/>
                <include name="drivers"/>
                <include name="lrgs.conf"/>
                <include name="netlist"/>
                <include name=".lrgs.passwd"/>
                <include name="lrgs.service"/>
            </fileset>
        </copy>

        <copy todir="stage/schema/cwms">
            <fileset dir="${project.dir}/schema/cwms"/>
        </copy>

        <copy todir="stage/schema/hdb">
            <fileset dir="${project.dir}/schema/hdb"/>
        </copy>

        <copy todir="stage/schema/opendcs-pg">
            <fileset dir="${project.dir}/schema/opendcs-pg"/>
        </copy>

        <copy todir="stage/schema/opendcs-oracle">
            <fileset dir="${project.dir}/schema/opendcs-oracle"/>
        </copy>

        <copy todir="stage/schema/noaa">
            <fileset dir="${project.dir}/schema/noaa"/>
        </copy>

        <copy todir="stage/python">
            <fileset dir="${project.dir}/python"/>
        </copy>

    </target>

    <!-- same as package, but remove libraries not needed by USACE or USBR -->
    <target name="nonfed" depends="stage">
        <delete file="stage/dep/jep-2.4.1.jar"/>
        <delete file="stage/dep/jython-2.7.2.jar"/>
        <delete file="stage/dep/xmlparserv2-12.1.0.2.jar"/>
        <delete file="stage/dep/Cobra.jar"/>
        <!-- Invokes izpack to build installable package with defaults for CWMS -->
        <izpack input="${project.dir}/izpack/opendcs-install.xml"
                output="stage/opendcs-nf-${version}.jar"
                installerType="standard"
                basedir="stage"
                izPackDir="${izpack.dir}">
            <property name="version" value="${version}"/>
            <property name="hdb.preselect" value="no"/>
        </izpack>
    </target>

    <!-- same as nonfed, but includes OpenTSDB and computation files -->
    <target name="opendcs" depends="stage,common.izpack.dependencies">
        <!-- Invokes izpack to build installable package with defaults for CWMS -->
        <property name="hdb.preselect" value="no"/>
        <izpack input="${project.dir}/izpack/opendcs-install.xml"
                output="stage/opendcs-ot-${version}.jar"
                installerType="standard"
                inheritAll="true"
                basedir="stage"
                izPackDir="${izpack.dir}">

        </izpack>
    </target>

    <!-- same as OpenTSDB, but HDB package is preselected, needed for headless install -->
    <target name="hdb" depends="stage,common.izpack.dependencies">
        <!-- Invokes izpack to build installable package with defaults for CWMS -->
        <property name="hdb.preselect" value="yes"/>
        <izpack input="${project.dir}/izpack/opendcs-install.xml"
                output="stage/opendcs-hdb-${version}.jar"
                installerType="standard"
                inheritAll="true"
                basedir="stage"
                izPackDir="${izpack.dir}">
        </izpack>
    </target>

    <target name="cwmstar" depends="stage">
        <delete file="stage/dep/ojdbc8.jar"/>
        <delete file="stage/dep/ojdbc6.jar"/>
        <delete>
            <fileset dir="stage/bin" includes="*.bat"/>
            <fileset dir="stage" includes="unixOpenDcsShortcutSpec.xml,winOpenDcsShortcutSpec.xml"/>
            <fileset dir="stage" includes="dospath.txt,opendcs-${MAJ_VER}-${MIN_VER}.xml,readme.txt,LddsConnections"/>
        </delete>
        <move file="stage/lrgs.conf" tofile="stage/lrgs.conf.sample"/>
        <move file="stage/ddsrecv.conf" tofile="stage/ddsrecv.conf.sample"/>
        <move file="stage/decodes.properties" tofile="stage/decodes.properties.sample"/>
        <move file="stage/drgsconf.xml" tofile="stage/drgsconf.xml.sample"/>
        <move file="stage/edit-db" tofile="stage/edit-db.init"/>
        <move file="stage/users" tofile="stage/users.init"/>
        <replace dir="stage/bin" token="%INSTALL_PATH" value="$DCSTOOL_HOME"/>
        <tar destfile="opendcs-cwms-${MAJ_VER}-${MIN_VER}-${RCNUM}.tgz" compression="gzip">
            <tarfileset dir="stage">
                <exclude name="bin/*"/>
                <exclude name="schema/cwms/createDb.sh"/>
                <exclude name="schema/cwms/importDecodesTemplate.sh"/>
                <exclude name="schema/cwms/createDefinesSql.sh"/>
                <exclude name="schema/cwms/createTableSpaces.sh"/>
                <exclude name="doc.tar.gz"/>
                <exclude name="icons.tar.gz"/>
            </tarfileset>
            <tarfileset dir="stage/bin" filemode="755" prefix="bin"/>
            <tarfileset file="stage/schema/cwms/createDb.sh" filemode="755" prefix="schema/cwms"/>
            <tarfileset file="stage/schema/cwms/importDecodesTemplate.sh" filemode="755" prefix="schema/cwms"/>
            <tarfileset file="stage/schema/cwms/createDefinesSql.sh" filemode="755" prefix="schema/cwms"/>
            <tarfileset file="stage/schema/cwms/createTableSpaces.sh" filemode="755" prefix="schema/cwms"/>

        </tar>
    </target>

    <target name="eclipse-ide-files" depends="common.resolve,common.resolve.build">
        <!--
            Derived Directly from Mark O'Connors stackoverflow answer. Thank you for
            coming up with this!
            https://stackoverflow.com/a/11617592
        -->
        <!-- resolve -->

        <taskdef name="groovy" classname="org.codehaus.groovy.ant.Groovy" classpathref="groovy.classpath"/>

        <groovy>
            import groovy.xml.MarkupBuilder

            //
            // Generate the project file
            //
            project.log("Creating .project")

            new File(".project").withWriter { writer ->
                def xml = new MarkupBuilder(writer)

                xml.projectDescription() {
                    name(project.name)
                    comment()
                    projects()
                    buildSpec() {
                        buildCommand() {
                            name("org.eclipse.jdt.core.javabuilder")
                            arguments()
                        }
                        buildCommand() {
                            name("org.eclipse.ui.externaltools.ExternalToolBuilder")
                            triggers("full,incremental")
                            arguments() {
                                dictionary() {
                                    key("LaunchConfigHandle")
                                      value("&lt;project&gt;/.externalToolBuilders/jar.launch")
                                }
                            }
                        }
                    }
                    natures() {
                        nature("org.eclipse.jdt.core.javanature")
                    }
                }
            }

            //
            // Generate the classpath file
            //
            // The "lib" classpathentry fields are populated using the ivy artifact report
            //
            project.log("Creating .classpath")

            new File(".classpath").withWriter { writer ->
                def xml = new MarkupBuilder(writer)

                xml.classpath() {
                    classpathentry(kind:"src",    path:"src/main/java", output="bin/main")
                    classpathentry(kind:"src",    path:"src/main/resources", output="bin/main")
                    classpathentry(kind:"src",    path:"src/test/java", output="bin/test")
                    classpathentry(kind:"output", path:"bin")
                    classpathentry(kind:"con",    path:"org.eclipse.jdt.launching.JRE_CONTAINER")

                    project.getReference("runtime.classpath").each {
                        classpathentry(kind:"lib", path:it)
                    }

                    project.getReference("test.classpath").each {
                        classpathentry(kind:"lib", path:it)
                    }
                }
            }
        </groovy>
        <mkdir dir=".externalToolBuilders"/>
        <mkdir dir=".settings"/>
        <copy file="ide-support/eclipse/jar.launch" todir=".externalToolBuilders"/>
        <copy file="ide-support/eclipse/org.eclipse.jdt.core.prefs" todir=".settings"/>
        <echo>
            As it is impossible to know everyone's configuration and preferences this target does the bear minimum
            to get Eclipse going. You will have to do a "build all" or run ant jar on the command line to make
            sure dependencies are in place.

            The project currently requires Java 8 due to a dependencies on tools.jar. It is left to the eclipse user
            to make sure a JDK is available and configured correctly for that need.
        </echo>
    </target>


<<<<<<< HEAD
	<target name="checkstyle" depends="common.resolve.build" description="Verify files are formatted correctly.">		
		<checkstyle config="config/checkstyle.xml">
			<fileset dir="src/main/java" includes="**/*.java"/>
			<formatter type="plain"/>
		</checkstyle>
	</target>

	<target name="spotbugs" depends="common.resolve.build,jar" description="Various static analysis">
		<mkdir dir="${spotbugs.output.dir}"/>
		<spotbugs output="html"
				  stylesheet="fancy.xsl"
            	  outputFile="${spotbugs.output.dir}/spotbugs.html"
				  excludeFilter="spotbugs-filter.xml"
				  effort="max"
				  debug="false">
			<auxClasspath refid="runtime.classpath"/>
    		<sourcePath path="${src.dir}" />
	    	<class location="${build.dir}/lib/opendcs.jar" />
			<classpath refid="spotbugs.classpath"/>
  		</spotbugs>
	</target>


	<target name="cpd" depends="common.resolve.build" description="Duplicate code checker">
		<mkdir dir="${pmd.output.dir}/cpd"/>
		<cpd minimumTokenCount="100" outputFile="${pmd.output.dir}/cpd/cpd.txt" format="text" encoding="UTF-8"
			 ignoreAnnotations="true">
			<fileset dir="${src.dir}">
				<include name="**/*.java"/>
			</fileset>
		</cpd>
	</target>

	<target name="code-anaylsis" depends="spotbugs,cpd" description="Run all available code anaylsis"/>
=======
    <target name="checkstyle" depends="common.resolve.build" description="Verify files are formatted correctly.">
        <checkstyle config="config/checkstyle.xml">
            <fileset dir="src/main/java" includes="**/*.java"/>
            <formatter type="plain"/>
        </checkstyle>
    </target>
>>>>>>> 7e75bb2c
</project><|MERGE_RESOLUTION|>--- conflicted
+++ resolved
@@ -59,14 +59,14 @@
             <format property="buildDate" pattern="MMM dd, yyyy"/>
         </tstamp>
 
-		<copy todir="${build.classes}/lrgs/nledit">
-			<fileset dir="${src.dir}/lrgs/nledit">
-				<include name="*.gif"/>
-			</fileset>
-		</copy>
-		<sync todir="${build.resources}">
-			<fileset dir="${resources.dir}"/>
-		</sync>
+        <copy todir="${build.classes}/lrgs/nledit">
+            <fileset dir="${src.dir}/lrgs/nledit">
+                <include name="*.gif"/>
+            </fileset>
+        </copy>
+        <sync todir="${build.resources}">
+            <fileset dir="${resources.dir}"/>
+        </sync>
 
         <delete file="${build.classes}/lrgs/gui/LrgsBuild.class"/>
         <copy file="${src.dir}/lrgs/gui/LrgsBuild.java"
@@ -110,12 +110,12 @@
                 <pathelement location="${build.classes}"/>
                 <path refid="runtime.classpath"/>
                 <path refid="test.classpath"/>
-			</classpath>			
-		</javac>
-		<sync todir="${build.test.resources}">
-    		<fileset dir="${resources.test.dir}"/>
-		</sync>
-	</target>
+            </classpath>
+        </javac>
+        <sync todir="${build.test.resources}">
+            <fileset dir="${resources.test.dir}"/>
+        </sync>
+    </target>
 
     <target name="test" depends="compile-test,jar">
         <pathconvert property="platform_path" refid="junit.platform.libs.classpath"/>
@@ -126,8 +126,8 @@
             <classpath refid="runtime.classpath"/>
             <classpath refid="junit.platform.libs.classpath"/>
             <classpath>
-				<pathelement location="${build.resources}"/>
-				<pathelement location="${build.test.resources}"/>
+                <pathelement location="${build.resources}"/>
+                <pathelement location="${build.test.resources}"/>
                 <pathelement location="${build.test.classes}"/>
                 <pathelement location="${build.classes}"/>
             </classpath>
@@ -581,47 +581,38 @@
     </target>
 
 
-<<<<<<< HEAD
-	<target name="checkstyle" depends="common.resolve.build" description="Verify files are formatted correctly.">		
-		<checkstyle config="config/checkstyle.xml">
-			<fileset dir="src/main/java" includes="**/*.java"/>
-			<formatter type="plain"/>
-		</checkstyle>
-	</target>
-
-	<target name="spotbugs" depends="common.resolve.build,jar" description="Various static analysis">
-		<mkdir dir="${spotbugs.output.dir}"/>
-		<spotbugs output="html"
-				  stylesheet="fancy.xsl"
-            	  outputFile="${spotbugs.output.dir}/spotbugs.html"
-				  excludeFilter="spotbugs-filter.xml"
-				  effort="max"
-				  debug="false">
-			<auxClasspath refid="runtime.classpath"/>
-    		<sourcePath path="${src.dir}" />
-	    	<class location="${build.dir}/lib/opendcs.jar" />
-			<classpath refid="spotbugs.classpath"/>
-  		</spotbugs>
-	</target>
-
-
-	<target name="cpd" depends="common.resolve.build" description="Duplicate code checker">
-		<mkdir dir="${pmd.output.dir}/cpd"/>
-		<cpd minimumTokenCount="100" outputFile="${pmd.output.dir}/cpd/cpd.txt" format="text" encoding="UTF-8"
-			 ignoreAnnotations="true">
-			<fileset dir="${src.dir}">
-				<include name="**/*.java"/>
-			</fileset>
-		</cpd>
-	</target>
-
-	<target name="code-anaylsis" depends="spotbugs,cpd" description="Run all available code anaylsis"/>
-=======
     <target name="checkstyle" depends="common.resolve.build" description="Verify files are formatted correctly.">
         <checkstyle config="config/checkstyle.xml">
             <fileset dir="src/main/java" includes="**/*.java"/>
             <formatter type="plain"/>
         </checkstyle>
     </target>
->>>>>>> 7e75bb2c
+
+    <target name="spotbugs" depends="common.resolve.build,jar" description="Various static analysis">
+        <mkdir dir="${spotbugs.output.dir}"/>
+        <spotbugs output="html"
+                  stylesheet="fancy.xsl"
+                  outputFile="${spotbugs.output.dir}/spotbugs.html"
+                  excludeFilter="spotbugs-filter.xml"
+                  effort="max"
+                  debug="false">
+            <auxClasspath refid="runtime.classpath"/>
+            <sourcePath path="${src.dir}" />
+            <class location="${build.dir}/lib/opendcs.jar" />
+            <classpath refid="spotbugs.classpath"/>
+          </spotbugs>
+    </target>
+
+
+    <target name="cpd" depends="common.resolve.build" description="Duplicate code checker">
+        <mkdir dir="${pmd.output.dir}/cpd"/>
+        <cpd minimumTokenCount="100" outputFile="${pmd.output.dir}/cpd/cpd.txt" format="text" encoding="UTF-8"
+             ignoreAnnotations="true">
+            <fileset dir="${src.dir}">
+                <include name="**/*.java"/>
+            </fileset>
+        </cpd>
+    </target>
+
+    <target name="code-anaylsis" depends="spotbugs,cpd" description="Run all available code anaylsis"/>
 </project>