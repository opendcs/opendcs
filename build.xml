--- conflicted
+++ resolved
@@ -164,59 +164,6 @@
               classesDir="${test-integration.classes}">
               <classpaths>
             <classpath refid="test.classpath"/>
-<<<<<<< HEAD
-            <classpath refid="runtime.classpath"/>
-            <classpath refid="junit.platform.libs.classpath"/>
-            <classpath>
-                <pathelement location="${stage.dir}/bin/opendcs.jar"/>
-                <pathelement location="${build.test-integration.resources}"/>
-                <pathelement location="${build.test-integration.classes}"/>
-            </classpath>
-
-            <testclasses outputdir="${build.dir}/test-integration/${opendcs.test.engine}/results">
-                <fork>
-                    <jvmarg value="${coverage.agent.param.it}"/>
-                    <jvmarg value="-Dbuild.dir=${build.dir}"/>
-                    <jvmarg value="-Djava.io.tmpdir=${build.dir}/test-integration/${opendcs.test.engine}/tmp"/>
-                    <jvmarg value="-Dresource.dir=${build.test-integration.resources}"/>
-                    <jvmarg value="-DDCSTOOL_HOME=${stage.dir}"/>
-                    <jvmarg value="-Dopendcs.test.engine=${opendcs.test.engine}"/>
-                    <jvmarg value="-Dopendcs.test.classpath=${opendcs.test.classpath}"/>
-                    <jvmarg value="-Djava.util.logging.config.file=${build.dir}/../src/test-integration/test-config/logging.properties"/>
-                    <jvmarg if:set="debugPort" value="-agentlib:jdwp=transport=dt_socket,server=y,suspend=y,address=${debugPort}"/>
-                    <syspropertyset>
-                        <propertyref prefix="opendcs"/>
-                    </syspropertyset>
-                    <syspropertyset>
-                        <propertyref prefix="testcontainer"/>
-                    </syspropertyset>
-                </fork>
-                <fileset dir="${build.test-integration.classes}"/>
-                <listener type="legacy-brief" sendSysOut="true" useLegacyReportingName="false"/>
-                <listener type="legacy-xml" sendSysErr="true" sendSysOut="true" useLegacyReportingName="false"/>
-            </testclasses>
-        </junitlauncher>
-
-        <mkdir dir="${junit.html.output.dir}/test-integration/${opendcs.test.engine}"/>
-        <junitreport todir="${junit.html.output.dir}">
-            <fileset dir="${build.dir}/test-integration/${opendcs.test.engine}/results">
-                <include name="TEST-*.xml"/>
-                <exclude name="TEST-org.opendcs.spi.configuration*"/>
-                <exclude name="TEST-org.opendcs.fixture*"/>
-            </fileset>
-            <report format="noframes" todir="${junit.html.output.dir}/test-integration/${opendcs.test.engine}"/>
-        </junitreport>
-        <if>
-            <isset property="integration.failed"/>
-            <then>
-                <delete file="${status.dir}/src.integration.run.${opendcs.test.engine}" quiet="true"/>
-                <fail message="Integration tests have failures."/>
-            </then>
-            <else>
-                <touch file="${status.dir}/src.integration.run.${opendcs.test.engine}"/>
-            </else>
-        </if>
-=======
                 <classpath refid="runtime.classpath"/>
                 <classpath refid="junit.platform.libs.classpath"/>
                 <classpath>
@@ -243,7 +190,6 @@
                 <fileset dir="${opendcs.resources}" includes="**/*"/>
             </fileset-for-update-to-date>
         </test>
->>>>>>> 893c0ca8
     </target>
     <target name="gui-test" depends="compile-test-gui,stage,common.resolve"
             description="Run available GUI element tests">
@@ -629,11 +575,7 @@
 
     <!-- these intentionally depend on .real of the resolve tasks as if the user
          is asking for these file to be recreate something is likely wrong. -->
-<<<<<<< HEAD
-    <target name="eclipse-ide-files" depends="prepare,common.resolve.real,common.resolve.build.real">
-=======
     <target name="eclipse-ide-files" depends="prepare,common.resolve,common.resolve.build">
->>>>>>> 893c0ca8
         <!--
             Derived Directly from Mark O'Connors stackoverflow answer. Thank you for
             coming up with this!
