--- conflicted
+++ resolved
@@ -34,17 +34,10 @@
 
 	<!-- Settable Directories -->
 	<property name="home.dir" value="${env.HOME}"/>
-<<<<<<< HEAD
 	<property name="project.dir" value="./"/>
 	<!--<property name="thirdpartyjar.dir" value="dep"/>-->
 	<!--<property name="workspace.dir" value="${home.dir}/Documents/workspace-2019"/>-->
 	
-=======
-	<property name="project.dir" value="${home.dir}/git/opendcs"/>
-	<property name="thirdpartyjar.dir" value="dep"/>
-	<property name="workspace.dir" value="${home.dir}/Documents/workspace-2019"/>
-	<property name="izpack.dir" value="${env.IZPACK_HOME}"/>
->>>>>>> 4fa0ec85
 	<property name="dcpmon.dir" value="${workspace.dir}/dcpmon"/>
 	<property name="hydrojson.dir" value="${workspace.dir}/HydroJSON"/>
 	<property name="src.dir" value="${project.dir}/src/main/java"/>
@@ -66,20 +59,8 @@
 	</loadfile>
 	<echo message="RCNUM=${RCNUM}"/>	
 	
-<<<<<<< HEAD
 	<taskdef name="izpack" classpath="${project.dir}/lib/izpack-standalone-compiler-4.3.5.jar"
-=======
-	<path id="lib.path">
-		<fileset dir="${izpack.dir}/lib" includes="*.jar"/>
-	</path>
-	<taskdef name="izpack" classname="com.izforge.izpack.ant.IzPackTask"
-		classpathref="lib.path"/>
-
-<!--
-	<taskdef name="izpack" classpath="${izpack.dir}/lib/compiler.jar"
->>>>>>> 4fa0ec85
 		classname="com.izforge.izpack.ant.IzPackTask"/>
--->
 
 	<target name="dependencies">
 		<mkdir dir="${build.dir}/dep/ext"/>
@@ -97,7 +78,7 @@
 				<resolver:dependency coords="commons-net:commons-net:3.3"/>
 				<resolver:dependency coords="dom4j:dom4j:1.6.1"/>
 				<resolver:dependency coords="ch.ethz.ganymed:ganymed-ssh2:build210"/>
-				<resolver:dependency coords="org.apache.poi:poi:3.0.1-FINAL"/>
+				<resolver:dependency coords="org.apache.poi:poi:5.0.0"/>
 				<resolver:dependency coords="com.toedter:jcalendar:1.3.2"/>
 				<resolver:dependency coords="jfree:jcommon:1.0.12"/>
 				<resolver:dependency coords="jfree:jfreechart:1.0.13"/>
@@ -114,7 +95,7 @@
 				<resolver:dependency coords="com.sun.mail:mailapi:1.6.2"/>
 				<resolver:dependency coords="com.jcraft:jsch:0.1.55"/>
 				<resolver:dependency coords="org.aspectj:aspectjrt:1.8.10"/>
-				<resolver:dependency coords="org.json:json:20200518"/>
+				<resolver:dependency coords="org.json:json:20200518"/>				
 				
 				<resolver:dependency coords="mil.army.usace.hec:cwms-db-jooq:5.2-20210330.143322-2">
 					<resolver:exclusion coords="org.jooq.pro"/>
@@ -150,56 +131,10 @@
 	
 	<path id="project.class.path">
 		<pathelement path="${build.classes}/"/>
-<<<<<<< HEAD
 		<path refid="cp.runtime"/>
 		<fileset dir="${build.dir}/dep/ext">
 			<include name="*.jar"/>			
 		</fileset>						
-=======
-		<fileset dir="${thirdpartyjar.dir}">
-			<include name="Cobra.jar"/>
-			<include name="LoboBrowser-1.0.0.jar"/>
-			<include name="asm-3.3.jar"/>
-			<include name="aspectjrt-1.8.10.jar"/>
-			<include name="cglib-2.1_3.jar"/>
-			<include name="commons-codec-1.10.jar"/>
-			<include name="commons-collections-2.1.1.jar"/>
-			<include name="commons-logging-1.1.1.jar"/>
-			<include name="commons-net-3.3.jar"/>
-			<include name="ganymed-ssh2-build210.jar"/>
-			<include name="jama-1.0.2.jar"/>
-			<include name="javassist-3.7.ga.jar"/>
-			<include name="jaxb-api-2.3.0.jar"/>
-			<include name="jcalendar-1.3.2.jar"/>
-			<include name="jcommon-1.0.16.jar"/>
-			<include name="jep-2.4.1.jar"/>
-			<include name="jfreechart-1.0.13.jar"/>
-			<include name="jsch-0.1.55.jar"/>
-			<include name="json-20200518.jar"/>
-			<include name="jta-spec-1.0.1.jar"/>
-			<include name="junit-3.8.1.jar"/>
-			<include name="jython-2.7.2.jar"/>
-			<include name="log4j-1.2.13.jar"/>
-			<include name="mailapi-1.6.2.jar"/>
-			<include name="ognl-2.7.3.jar"/>
-			<include name="ojdbc8-19.3.0.0.jar"/>
-			<include name="ons-19.3.0.0.jar"/>
-			<include name="oraclepki-19.3.0.0.jar"/>
-			<include name="osdt_cert-19.3.0.0.jar"/>
-			<include name="osdt_core-19.3.0.0.jar"/>
-			<include name="passay-1.3.1.jar"/>
-			<include name="poi-5.0.0.jar"/>
-			<include name="postgresql-9.1-901-1.jdbc4.jar"/>
-			<include name="simplefan-19.3.0.0.jar"/>
-			<include name="spring-test-2.5.6.jar"/>
-			<include name="xml-apis-1.0.b2.jar"/>
-			<include name="xwork-core-2.1.6.jar"/>
-		</fileset>
-		<pathelement path="${workspace.dir}/opendcs-cove/3rd_party/jep-2.4.1.jar"/>
-		<fileset dir="${cwmsSystemJars.dir}">
-			<include name="*.jar"/>
-		</fileset>
->>>>>>> 4fa0ec85
 	</path>
 	
 
@@ -350,7 +285,6 @@
 				
 				<path refid="cp.runtime">
 					<include name="LoboBrowser-1.0.0.jar"/>
-<<<<<<< HEAD
 				</path>
 				
 			</mappedresources>-->
@@ -365,28 +299,6 @@
 			</path>
 			
 		</copy>				
-=======
-				</fileset>
-				<globmapper from="LoboBrowser-1.0.0.jar" to="zzzLoboBrowser-1.0.0.jar"/>
-			</mappedresources>
-			<fileset dir="${thirdpartyjar.dir}">
-				<exclude name="LoboBrowser-1.0.0.jar"/>
-			</fileset>
-			<fileset dir="${cwmsSystemJars.dir}">
-				<include name="*.jar"/>
-			</fileset>
-		</copy>
-		<copy todir="stage/dep" file="${workspace.dir}/opendcs-cove/3rd_party/ojdbc6.jar"/>
-
-		<copy todir="stage/dep/ext">
-			<fileset dir="${workspace.dir}/opendcs-cove/3rd_party/ext">
-				<include name="*.jar"/>
-			</fileset>
-		</copy>
-		<copy todir="stage/dep/Lib">
-			<fileset dir="${workspace.dir}/opendcs-cove/3rd_party/Lib"/>
-		</copy>
->>>>>>> 4fa0ec85
 
 		<copy todir="stage/imports/comp-standard">
 			<fileset dir="${src.dir}/decodes/tsdb/algo">
@@ -480,14 +392,11 @@
 			<fileset dir="${project.dir}/python"/>
 		</copy>
 
-<<<<<<< HEAD
-<!--		<mkdir dir="stage/cwmsDbAPI"/>
+<!-- TODO:add back in
+		<mkdir dir="stage/cwmsDbAPI"/>
 		<copy todir="stage/cwmsDbAPI">
 			<fileset dir="${cwmsDbAPI.dir}"/>
 		</copy>-->
-=======
-		<mkdir dir="stage/cwmsDbAPI"/>
->>>>>>> 4fa0ec85
 
 	</target>
 
