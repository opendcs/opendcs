--- conflicted
+++ resolved
@@ -62,7 +62,7 @@
 	</loadfile>
 	<echo message="RCNUM=${RCNUM}"/>
 
-	<property name="version" value="7.1.${RCNUM}"/>
+	<property name="version" value="${MAJ_VER}.${MIN_VER}.${RCNUM}"/>
 	<echo message="VERSION=${version}"/>
 	
 	<target name="compile.dependencies">
@@ -469,13 +469,8 @@
 		<delete file="stage/dep/xmlparserv2-12.1.0.2.jar"/>
 		<delete file="stage/dep/Cobra.jar"/>
 		<!-- Invokes izpack to build installable package with defaults for CWMS -->
-<<<<<<< HEAD
 		<izpack input="${project.dir}/izpack/opendcs-install.xml"
 				output="stage/opendcs-nf-${version}.jar"
-=======
-		<izpack input="${project.dir}/izpack/opendcs-nf-${MAJ_VER}-${MIN_VER}.xml"
-				output="stage/opendcs-nf-${MAJ_VER}-${MIN_VER}-${RCNUM}.jar"
->>>>>>> c781fb00
 				installerType="standard"
 				basedir="stage"
 				izPackDir="${izpack.dir}">
@@ -485,18 +480,11 @@
 	</target>
 
 	<!-- same as nonfed, but includes OpenTSDB and computation files -->
-<<<<<<< HEAD
 	<target name="opendcs" depends="stage,izpack.dependencies">
 		<!-- Invokes izpack to build installable package with defaults for CWMS -->		
 		<property name="hdb.preselect" value="no"/>
 		<izpack input="${project.dir}/izpack/opendcs-install.xml"
 				output="stage/opendcs-ot-${version}.jar"
-=======
-	<target name="opentsdb" depends="stage">
-		<!-- Invokes izpack to build installable package with defaults for CWMS -->
-		<izpack input="${project.dir}/izpack/opendcs-${MAJ_VER}-${MIN_VER}.xml"
-				output="stage/opendcs-ot-${MAJ_VER}-${MIN_VER}-${RCNUM}.jar"
->>>>>>> c781fb00
 				installerType="standard"
 				inheritAll="true"
 				basedir="stage"
@@ -508,14 +496,9 @@
 	<!-- same as OpenTSDB, but HDB package is preselected, needed for headless install -->
 	<target name="hdb" depends="stage,izpack.dependencies">
 		<!-- Invokes izpack to build installable package with defaults for CWMS -->
-<<<<<<< HEAD
 		<property name="hdb.preselect" value="yes"/>
 		<izpack input="${project.dir}/izpack/opendcs-install.xml"
 				output="stage/opendcs-hdb-${version}.jar"
-=======
-		<izpack input="${project.dir}/izpack/opendcs-hdb-${MAJ_VER}-${MIN_VER}.xml"
-				output="stage/opendcs-hdb-${MAJ_VER}-${MIN_VER}-${RCNUM}.jar"
->>>>>>> c781fb00
 				installerType="standard"
 				inheritAll="true"
 				basedir="stage"
